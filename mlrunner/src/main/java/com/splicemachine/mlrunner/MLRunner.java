--- conflicted
+++ resolved
@@ -62,31 +62,6 @@
     }
 
     public static AbstractRunner getRunner(final String modelID)
-<<<<<<< HEAD
-            throws UnsupportedLibraryExcetion, ClassNotFoundException, SQLException, IOException, JepException, UnsupportedKerasConfigurationException, InvalidKerasConfigurationException {
-        // Get the model blob and the library
-        final Object[] modelAndLibrary = AbstractRunner.getModelBlob(modelID);
-        final String lib = (String) modelAndLibrary[1];
-        AbstractRunner runner;
-        Blob model = (Blob) modelAndLibrary[0];
-        switch (lib.toLowerCase()) {
-            case "h2o":
-                runner = new H2ORunner(model);
-                break;
-            case "spark":
-                runner = new MLeapRunner(model);
-                break;
-            case "pkl":
-                runner = new SKRunner(model);
-                break;
-            case "h5":
-                runner = new KerasRunner(model);
-                break;
-            default:
-                // TODO: Review database standards for exceptions
-                throw new UnsupportedLibraryExcetion(
-                        "Model library of type " + lib + " is not currently supported for in DB deployment!");
-=======
             throws UnsupportedLibraryExcetion, ClassNotFoundException, SQLException, IOException, UnsupportedKerasConfigurationException, InvalidKerasConfigurationException {
         AbstractRunner runner;
         // Check if the runner is in cache
@@ -119,7 +94,6 @@
             // Add runner to cache
             runnerCache.put(modelID, runner);
             LOG.info(String.format("Adding model %s to cache", modelID));
->>>>>>> 1a593fcb
         }
         return runner;
     }
