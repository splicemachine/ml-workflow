"""
Class to prepare database models for deployment
to Splice Machine
"""
from typing import Dict, List, Optional, Tuple

from sqlalchemy import inspect as peer_into_splice_db, text
from sqlalchemy.orm import Session
from mlflow.store.tracking.dbmodels.models import SqlParam

from shared.logger.logging_config import log_operation_status, logger
from shared.models.model_types import (DeploymentModelType, H2OModelType,
                                       KerasModelType, Metadata,
                                       SklearnModelType, SparkModelType)
from shared.services.database import SQLAlchemyClient, Converters, DatabaseSQL
from shared.models.feature_store_models import (Deployment, TrainingView,
                                                TrainingSet, TrainingSetFeature, Feature)

from .entities.db_model import Model


class DatabaseModelDDL:
    """
    Create tables and triggers for DB deployment
    """

    def __init__(self,
                 session: Session,
                 run_id: str,
                 model: Model,
                 schema_name: str,
                 table_name: str,
                 request_user: str,
                 model_columns: List[str],
                 primary_key: Dict[str, str],
                 library_specific_args: Optional[Dict[str, str]] = None,
                 create_model_table: bool = False,
                 logger=logger):
        """
        Initialize the class

        :param session: The sqlalchemy session
        :param run_id: (str) the run id
        :param model: Model object containing representations and metadata
        :param schema_name: (str) the schema name to deploy the model table to
        :param table_name: (str) the table name to deploy the model table to
        :param request_user: (str) the user who submitted the task
        :param model_columns: (List[str]) the columns in the feature vector passed into the model/pipeline
        :param primary_key: (List[Tuple[str,str]]) column name, SQL datatype for the primary key(s) of the table
        :param library_specific_args: (Dict[str,str]) All library specific function arguments (sklearn_args,
        keras_pred_threshold etc)
        :param logger: logger override
        """
        self.session = session
        self.model = model
        self.run_id = run_id
        self.schema_name = schema_name
        self.table_name = table_name
        self.model_columns = model_columns or self.model.get_metadata(Metadata.SQL_SCHEMA).keys()# The model_cols parameter
        self.request_user = request_user
        self.primary_key = primary_key
        self.create_model_table = create_model_table
        self.library_specific_args = library_specific_args
        self.logger = logger

        self.schema_table_name = f'{self.schema_name}.{self.table_name}'
        self.prediction_data = {}
        self._create_prediction_data()

        # Create the schema of the table (we use this a few times)
        self.logger.info("Adding Schema String to model metadata...", send_db=True)

        mcols = [m.upper() for m in self.model_columns]
        self.model.add_metadata(
            Metadata.MODEL_VECTOR_STR, ', '.join([f'{name} {col_type}' for name, col_type in self.model.get_metadata(
                Metadata.SQL_SCHEMA).items() if name.upper() in mcols]) + ','
        )


    def _create_prediction_data(self):
        """
        Get the prediction data
        :return: prediction data
        """
        model_generic_type = self.model.get_metadata(Metadata.GENERIC_TYPE)

        if model_generic_type == DeploymentModelType.MULTI_PRED_INT:
            self.prediction_data.update({
                'prediction_call': 'MLMANAGER.PREDICT_CLASSIFICATION',
                'column_vals': ['PREDICTION VARCHAR(5000)'] + [f'"{cls}" DOUBLE' for cls in
                                                               self.model.get_metadata(Metadata.CLASSES)]
            })
        elif model_generic_type == DeploymentModelType.SINGLE_PRED_DOUBLE:
            self.prediction_data.update({
                'prediction_call': 'MLMANAGER.PREDICT_REGRESSION',
                'column_vals': ['PREDICTION DOUBLE']
            })
        elif model_generic_type == DeploymentModelType.SINGLE_PRED_INT:
            self.prediction_data.update({
                'prediction_call': 'MLMANAGER.PREDICT_CLUSTER',
                'column_vals': ['PREDICTION INT']
            })
        elif model_generic_type == DeploymentModelType.MULTI_PRED_DOUBLE:
            self.prediction_data.update({
                'prediction_call': 'MLMANAGER.PREDICT_KEY_VALUE',
                'column_vals': [f'"{cls}" DOUBLE' for cls in self.model.get_metadata(Metadata.CLASSES)]
            })
        else:
            raise Exception("Unknown Model Deployment Type")

    @staticmethod
    def _table_exists(table_name, schema_name):
        """
        Check whether or not a given table exists
        :param table_name: the table name
        :param schema_name: schema name
        :return: whether exists or not
        """
        inspector = peer_into_splice_db(SQLAlchemyClient.engine)
        return table_name.lower() in [value.lower() for value in inspector.get_table_names(schema=schema_name)]

    @staticmethod
    def _get_feature_vector_sql(model_columns: List[str], schema_types: Dict[str,str]):
        model_cols = [i.upper() for i in model_columns]
        stypes = {i.upper():j.upper() for i,j in schema_types.items()}

        sql_vector = ''
        for index, col in enumerate(model_cols):
            sql_vector += '||' if index != 0 else ''
            if 'VARCHAR' in stypes[str(col)].upper() or 'CLOB' in stypes[str(col)].upper():
                sql_vector += f'NEWROW.{col}||\',\''
            else:
                inner_cast = f'CAST(NEWROW.{col} as DECIMAL(38,10))' if \
                    stypes[str(col)] in {'FLOAT', 'DOUBLE'} else f'NEWROW.{col}'
                sql_vector += f'TRIM(CAST({inner_cast} as CHAR(41)))||\',\''
        return sql_vector


    def create_model_deployment_table(self):
        """
        Creates the table that holds the columns of the feature vector as well as a unique MOMENT_ID
        """
        schema_str = self.model.get_metadata(Metadata.SCHEMA_STR)

        if DatabaseModelDDL._table_exists(table_name=self.table_name, schema_name=self.schema_name):
            raise Exception(
                f'The table {self.schema_table_name} already exists. To deploy to an existing table, do not pass in a'
                f' dataframe and/or set create_model_table parameter=False')

        table_create_sql = f"""CREATE TABLE {self.schema_table_name} (
                CUR_USER VARCHAR(50) DEFAULT CURRENT_USER,
                EVAL_TIME TIMESTAMP DEFAULT CURRENT_TIMESTAMP,
                RUN_ID VARCHAR(50) DEFAULT '{self.run_id}',
                {schema_str}"""

        pk_cols = ''
        for key in self.primary_key:
            # If pk is already in the schema_string, don't add another column. PK may be an existing value
            if key.lower() not in schema_str.lower() and \
                    key.upper() not in self.model.get_metadata(Metadata.RESERVED_COLUMNS):
                table_create_sql += f'{key} {self.primary_key[key]},'
            pk_cols += f'{key},'

        for col in self.prediction_data['column_vals']:
            table_create_sql += f'{col},'

        table_create_sql += f'PRIMARY KEY({pk_cols.rstrip(",")}))'

        self.logger.info(f"Executing\n{table_create_sql}", send_db=True)
        self.session.execute(table_create_sql)

    def alter_model_table(self):
        """
        Alters the provided table for deployment. Adds columns for storing model results as well as metadata such as
        current user, eval time, run_id, and the prediction label columns
        """
        self.logger.info("Altering existing model...", send_db=True)
        # Table needs to exist
        if not DatabaseModelDDL._table_exists(table_name=self.table_name, schema_name=self.schema_name):
            raise Exception(
                f'The table {self.schema_table_name} does not exist. To create a new table for deployment, '
                f'pass in a dataframe and set the set create_model_table=True')

        # Currently we only support deploying 1 model to a table
        inspector = peer_into_splice_db(SQLAlchemyClient.engine)
        table_cols = [col['name'] for col in inspector.get_columns(self.table_name, schema=self.schema_name)]
        reserved_fields = set(
            self.model.get_metadata(Metadata.RESERVED_COLUMNS) + (self.model.get_metadata(Metadata.CLASSES) or [])
        )
        for col in table_cols:
            if col in reserved_fields:
                raise Exception(
                    f'The table {self.schema_table_name} looks like it already has values associated with '
                    f'a deployed model. Only 1 model can be deployed to a table currently.'
                    f'The table cannot have the following fields: {reserved_fields}')

        # Splice cannot currently add multiple columns in an alter statement so we need to make a bunch and execute
        # all of them
        alter_table_sql = []
        alter_table_syntax = f'ALTER TABLE {self.schema_table_name} ADD COLUMN'
        alter_table_sql.append(f'{alter_table_syntax} CUR_USER VARCHAR(50) DEFAULT CURRENT_USER')
        alter_table_sql.append(f'{alter_table_syntax} EVAL_TIME TIMESTAMP DEFAULT CURRENT_TIMESTAMP')
        alter_table_sql.append(f'{alter_table_syntax} RUN_ID VARCHAR(50) DEFAULT \'{self.run_id}\'')

        # Add the correct prediction type
        for col in self.prediction_data['column_vals']:
            alter_table_sql.append(f'{alter_table_syntax} {col}')

        for sql in alter_table_sql:
            self.logger.info(f"Executing\n{sql})", send_db=True)
            self.session.execute(sql)

    def create_vti_prediction_trigger(self):
        """
        Create Trigger that uses VTI instead of parsing
        """
        self.logger.info("Creating VTI Prediction Trigger...", send_db=True)
        schema_types = self.model.get_metadata(Metadata.SQL_SCHEMA)
        model_type = self.model.get_metadata(Metadata.GENERIC_TYPE)
        classes = self.model.get_metadata(Metadata.CLASSES)
        model_vector_str = self.model.get_metadata(Metadata.MODEL_VECTOR_STR)
        specific_type = self.model.get_metadata(Metadata.TYPE)

        prediction_call = """new "com.splicemachine.mlrunner.MLRunner"('key_value', '{run_id}', {raw_data}, 
        '{model_vector_str}'"""

        if model_type == DeploymentModelType.MULTI_PRED_DOUBLE and isinstance(specific_type, SklearnModelType):
            self.logger.info('Managing Sklearn prediction args', send_db=True)
            if 'predict_call' not in self.library_specific_args and 'predict_args' not in self.library_specific_args:
                self.logger.info("Using transform call...", send_db=True)
                # This must be a .transform call
                predict_call = 'transform'
                predict_args = None
            else:
                predict_call = self.library_specific_args.get('predict_call', 'predict')
                predict_args = self.library_specific_args.get('predict_args')

            prediction_call += f", '{predict_call}', '{predict_args}'"

        elif model_type == DeploymentModelType.MULTI_PRED_DOUBLE and len(classes) == 2 and \
                self.library_specific_args.get('pred_threshold') and isinstance(specific_type,KerasModelType):
            self.logger.info('Managing Keras prediction args', send_db=True)
            prediction_call += f", '{self.library_specific_args.get('pred_threshold')}'"

        prediction_call += ')'  # Close the prediction call

        trigger_sql = f"""CREATE TRIGGER {self.schema_name}.runModel_{self.table_name}_{self.run_id} 
                        AFTER INSERT ON {self.schema_table_name} REFERENCING NEW AS NEWROW FOR EACH ROW
                        UPDATE {self.schema_table_name} SET ("""

        output_column_names = ''  # Names of the output columns from the model
        output_cols_vti_reference = ''  # Names references from the VTI (ie b.COL_NAME)
        output_cols_schema = ''  # Names with their datatypes (always DOUBLE for now)
        for cls in classes:
            output_column_names += f'"{cls}",'
            output_cols_vti_reference += f'b."{cls}",'
            output_cols_schema += f'"{cls}" DOUBLE,' if cls != 'prediction' else f'"{cls}" INT,'  # sk predict_proba

        raw_data = DatabaseModelDDL._get_feature_vector_sql(self.model_columns, schema_types)

        # Cleanup (remove concatenation SQL from last variable) + schema for PREDICT call
        raw_data = raw_data[:-5].lstrip('||')
        model_vector_str_pred_call = model_vector_str.replace('\t', '').replace('\n', '').rstrip(',')

        prediction_call = prediction_call.format(run_id=self.run_id, raw_data=raw_data, model_vector_str=model_vector_str_pred_call)

        trigger_sql += f'{output_column_names[:-1]}) = ('
        trigger_sql += f'SELECT {output_cols_vti_reference[:-1]} FROM {prediction_call}' \
                       f' as b ({output_cols_schema[:-1]}) WHERE 1=1) WHERE '
        # 1=1 because of a DB bug that requires a where clause

        trigger_sql += ' AND '.join([f'{index} = NEWROW.{index}' for index in self.primary_key])
        # TODO - use the above syntax for other queries
        self.logger.info(f"Executing\n{trigger_sql}", send_db=True)
        self.session.execute(trigger_sql)


    def create_prediction_trigger(self):
        """
        Create the actual prediction trigger for insertion
        """
        self.logger.info("Creating Prediction Trigger...", send_db=True)
        schema_types = self.model.get_metadata(Metadata.SQL_SCHEMA)
        # The database function call is dependent on the model type
        prediction_call = self.prediction_data['prediction_call']

        pred_trigger = f"""CREATE TRIGGER {self.schema_name}.runModel_{self.table_name}_{self.run_id}
                           BEFORE INSERT ON {self.schema_table_name} REFERENCING NEW AS NEWROW 
                           FOR EACH ROW SET NEWROW.PREDICTION={prediction_call}(\'{self.run_id}\',"""

        pred_trigger += DatabaseModelDDL._get_feature_vector_sql(self.model_columns, schema_types)

        # Cleanup + schema for PREDICT call
        pred_trigger = pred_trigger[:-5].lstrip('||') + ',\n\'' + self.model.get_metadata(Metadata.MODEL_VECTOR_STR).replace(
            '\t', '').replace('\n', '').rstrip(',') + '\')'

        self.logger.info(f"Executing\n{pred_trigger}", send_db=True)
        self.session.execute(pred_trigger)

    def create_parsing_trigger(self):
        """
        Creates the secondary trigger that parses the results of the first trigger and updates the prediction
        row populating the relevant columns.
        TO be removed when we move to VTI only
        """
        self.logger.info("Creating parsing trigger...", send_db=True)
        sql_parse_trigger = f"""CREATE TRIGGER {self.schema_name}.PARSERESULT_{self.table_name}_{self.run_id}
                                BEFORE INSERT ON {self.schema_table_name} REFERENCING NEW AS NEWROW
                                FOR EACH ROW set """
        set_prediction_case_str = 'NEWROW.PREDICTION=\n\t\tCASE\n'
        for i, c in enumerate(self.model.get_metadata(Metadata.CLASSES)):
            sql_parse_trigger += f'NEWROW."{c}"=MLMANAGER.PARSEPROBS(NEWROW.prediction,{i}),'
            set_prediction_case_str += f'\t\tWHEN MLMANAGER.GETPREDICTION(NEWROW.prediction)={i} then \'{c}\'\n'

        set_prediction_case_str += '\t\tEND;'
        if self.model.get_metadata(Metadata.GENERIC_TYPE) == DeploymentModelType.MULTI_PRED_DOUBLE:
            # These models don't have an actual prediction
            sql_parse_trigger = sql_parse_trigger[:-1]
        else:
            sql_parse_trigger += set_prediction_case_str

        formatted_sql_parse_trigger = sql_parse_trigger.replace('\n', ' ').replace('\t', ' ')

        self.logger.info(f"Executing\n{formatted_sql_parse_trigger}", send_db=True)
        self.session.execute(formatted_sql_parse_trigger)

    def add_model_to_metadata_table(self):
        """
        Add the model to the deployed model metadata table
        """
        self.logger.info("Adding Model to Metadata table", send_db=True)
        table_id = self.session.execute(f"""
            SELECT TABLEID FROM SYSVW.SYSTABLESVIEW WHERE TABLENAME='{self.table_name.upper()}' 
            AND SCHEMANAME='{self.schema_name.upper()}'""").fetchone()[0]

        trigger_suffix = f"{self.table_name}_{self.run_id}".upper()

        trigger_1_id, trigger_1_timestamp = self.session.execute(f"""
            SELECT TRIGGERID, CREATIONTIMESTAMP FROM SYS.SYSTRIGGERS
            WHERE TABLEID='{table_id}' AND TRIGGERNAME='RUNMODEL_{trigger_suffix}'
        """).fetchone()

        trigger_2_id = self.session.execute(f"""
            SELECT TRIGGERID FROM SYS.SYSTRIGGERS
            WHERE TABLEID='{table_id}' AND TRIGGERNAME='PARSERESULT_{trigger_suffix}'
        """).fetchone()
        trigger_2_id = trigger_2_id[0] if trigger_2_id else None

        self.logger.info("Executing SQL to insert Database Deployed Metadata", send_db=True)
        self.session.execute(
            DatabaseSQL.add_database_deployed_metadata.format(
                run_uuid=self.run_id, action='DEPLOYED', tableid=table_id,
                trigger_type='INSERT', triggerid=trigger_1_id, triggerid_2=trigger_2_id, db_env='PROD',
                db_user=self.request_user, action_date=trigger_1_timestamp.strftime("%Y-%m-%d %H:%M:%S")
            )
        )
        self.logger.info("Done executing.", send_db=True)

    def _register_training_set(self, key_vals: Dict[str,str]):
        """
        Registers training set for the deployment
        :param key_vals: Dictionary containing the relevant keys for the training set
        :return: TrainingSet
        """

        self.logger.info(f"Dictionary of params {str(key_vals)}")
<<<<<<< HEAD
        tcx: TrainingView = self.session.query(TrainingView)\
            .filter_by(name=key_vals['splice.feature_store.training_set']).one()
        self.logger.info(f"Found training view with ID {tcx.view_id}")
        self.logger.info(f"Registering new training set for training view {key_vals['splice.feature_store.training_set']}", send_db=True)

        # Create training set
        ts = TrainingSet(
            view_id=tcx.view_id,
            name=key_vals['splice.feature_store.training_set'],
            last_update_username=self.request_user
        )
=======
        tcx: TrainingContext = self.session.query(TrainingContext)\
            .filter_by(name=key_vals['splice.feature_store.training_set']).one_or_none()

        if tcx:
            self.logger.info(f"Found training context with ID {tcx.context_id}")
            self.logger.info(f"Registering new training set for context {key_vals['splice.feature_store.training_set']}", send_db=True)

            # Create training set
            ts = TrainingSet(
                context_id=tcx.context_id,
                name=key_vals['splice.feature_store.training_set'],
                last_update_username=self.request_user
            )
        # If there is no training context, this means the user called fs.get_feature_dataset, and created a dataframe
        # for training without using a TrainingContext (think clustering where all features come from FeatureSets).
        # in this case, the TrainingContext is null, but the TrainingSet is still a valid one, with features, a start
        # time and an end time
        else:
            ts = TrainingSet(
                context_id=None,
                name=None,
                last_update_username=self.request_user
            )
>>>>>>> 17bb3e21
        self.session.add(ts)
        self.session.merge(ts) # Get the training_set_id
        return ts

    def _register_training_set_features(self, ts: TrainingSet):
        """
        Registers the features of a training set for a deployment
        :param ts: The TrainingSet
        :return:
        """

        # Create an entry for each feature
        training_set_features: List[SqlParam] = self.session.query(SqlParam).filter_by(run_uuid=self.run_id) \
            .filter(SqlParam.key.like('splice.feature_store.training_set_feature%')).all()
        self.logger.info("Done. Getting feature IDs for each feature...")
        features: List[Feature] =  self.session.query(Feature)\
            .filter(Feature.name.in_([feat.value for feat in training_set_features])).all()

        self.logger.info(f"Done. Registering all {len(features)} features")
        for feat in features:
            self.session.add(
                TrainingSetFeature(
                    training_set_id=ts.training_set_id,
                    feature_id=feat.feature_id, # The mlflow param's value is the feature name
                    last_update_username=self.request_user
                )
            )
    def _register_model_deployment(self, ts: TrainingSet, key_vals: Dict[str,str]):
        """
        Registers the model deployment with the TrainingSet
        :param ts: The TrainingSet
        :param key_vals: Dictionary containing the relevant keys for the training set
        :return:
        """
        # Add the model deployment
        # Splice PyODBC cannot take string representation of datetime, so we need to use raw SQL :(
        # Check if deployment exists (schema.table name)
        table_exists = self.session.query(Deployment)\
            .filter_by(model_schema_name=self.schema_name)\
            .filter_by(model_table_name=self.table_name)\
            .all()

        deployment = dict(
            model_schema_name=self.schema_name,
            model_table_name=self.table_name,
            training_set_id=ts.training_set_id,
            training_set_start_ts=key_vals['splice.feature_store.training_set_start_time'],
            training_set_end_ts=key_vals['splice.feature_store.training_set_end_time'],
            run_id=self.run_id,
            last_update_username=self.request_user
        )
        # Can't do splice upsert because Splice Machine considers an an upsert as an insert,
        # so our update trigger won't ever fire.
        if table_exists: # Update
            self.logger.info("Updating deployment in Feature Store metadata", send_db=True)
            self.session.execute(
                DatabaseSQL.update_feature_store_deployment.format(**deployment)
            )
        else: # Insert
            self.logger.info("Adding new deployment to Feature Store metadata", send_db=True)
            self.session.execute(
                DatabaseSQL.add_feature_store_deployment.format(**deployment)
            )



    def register_feature_store_deployment(self):
        """
        On deployment, if the model has an associated training set, we want to log this deployment in the
        FeatureStore.deployment table.
        First, we check if there is a training set.
        If there is, we check if a record of this deployment already exists in the deployment table (PK schema.table)
        If no deployment exists, we insert a new row.
        If one does, we UPDATE that row.
        We cannot use UPSERT because Splice treats upserts as inserts always, we there is an AFTER UPDATE trigger
        on the FeatureStore.Deployment table.
        :return:
        """
        self.logger.info("Checking if run was created with Feature Store training set", send_db=True)
        # Check if run has training set
        training_set_params = [f'splice.feature_store.{i}' for i in ['training_set','training_set_start_time',
                                                                    'training_set_end_time']]
        params: List[SqlParam] = self.session.query(SqlParam)\
            .filter_by(run_uuid=self.run_id)\
            .filter(SqlParam.key.in_(training_set_params))\
            .all()

        if len(params)==len(training_set_params): # Run has associated training set
            key_vals = {param.key:param.value for param in params}
            self.logger.info("Training set found! Registering...", send_db=True)
            ts: TrainingSet = self._register_training_set(key_vals)
            self.logger.info(f"Done. Gathering individual features...", send_db=True)
            self._register_training_set_features(ts)
            self.logger.info("Done. Registering deployment with Feature Store")
            self._register_model_deployment(ts, key_vals)
            self.logger.info("Done!", send_db=True)

    def create(self):
        """
        Deploy the model to the database DDL
        """
        inspector = peer_into_splice_db(SQLAlchemyClient.engine)
        if self.create_model_table and not self.primary_key:
            raise Exception("A primary key must be specified if creating model table")
        #
        self.primary_key = self.primary_key or inspector.get_primary_keys(self.table_name, schema=self.schema_name)

        if self.create_model_table:
            with log_operation_status("creating model deployment table", logger_obj=self.logger):
                self.create_model_deployment_table()
        else:
            with log_operation_status("altering existing table", logger_obj=self.logger):
                self.alter_model_table()

        with log_operation_status("creating trigger", logger_obj=self.logger):
            if self.model.get_metadata(Metadata.TYPE) in {H2OModelType.MULTI_PRED_DOUBLE,
                                                          KerasModelType.MULTI_PRED_DOUBLE,
                                                          SklearnModelType.MULTI_PRED_DOUBLE}:
                self.create_vti_prediction_trigger()
            else:
                self.create_prediction_trigger()

        if self.model.get_metadata(Metadata.TYPE) in {SparkModelType.MULTI_PRED_INT, H2OModelType.MULTI_PRED_INT}:
            with log_operation_status("create parsing trigger", logger_obj=self.logger):
                self.create_parsing_trigger()

        with log_operation_status("add model to metadata table", logger_obj=self.logger):
            self.add_model_to_metadata_table()

        with log_operation_status("Managing Feature Store metadata", logger_obj=self.logger):
            self.register_feature_store_deployment()<|MERGE_RESOLUTION|>--- conflicted
+++ resolved
@@ -364,29 +364,17 @@
         """
 
         self.logger.info(f"Dictionary of params {str(key_vals)}")
-<<<<<<< HEAD
+
         tcx: TrainingView = self.session.query(TrainingView)\
-            .filter_by(name=key_vals['splice.feature_store.training_set']).one()
-        self.logger.info(f"Found training view with ID {tcx.view_id}")
-        self.logger.info(f"Registering new training set for training view {key_vals['splice.feature_store.training_set']}", send_db=True)
-
-        # Create training set
-        ts = TrainingSet(
-            view_id=tcx.view_id,
-            name=key_vals['splice.feature_store.training_set'],
-            last_update_username=self.request_user
-        )
-=======
-        tcx: TrainingContext = self.session.query(TrainingContext)\
             .filter_by(name=key_vals['splice.feature_store.training_set']).one_or_none()
 
         if tcx:
-            self.logger.info(f"Found training context with ID {tcx.context_id}")
-            self.logger.info(f"Registering new training set for context {key_vals['splice.feature_store.training_set']}", send_db=True)
+            self.logger.info(f"Found training view with ID {tcx.view_id}")
+            self.logger.info(f"Registering new training set for training view {key_vals['splice.feature_store.training_set']}", send_db=True)
 
             # Create training set
             ts = TrainingSet(
-                context_id=tcx.context_id,
+                context_id=tcx.view_id,
                 name=key_vals['splice.feature_store.training_set'],
                 last_update_username=self.request_user
             )
@@ -400,7 +388,6 @@
                 name=None,
                 last_update_username=self.request_user
             )
->>>>>>> 17bb3e21
         self.session.add(ts)
         self.session.merge(ts) # Get the training_set_id
         return ts
