version: "3"
services:
  jupyter:
    user: root
    volumes:
      - "./notebooks:/home/joyvan/work"
    environment:
      GRANT_SUDO: "yes"
    ports:
      - "8888:8888"
    build:
      args:
        splice_base_image_version: 0.0.2
      context: jupyter
    image: splicemachine/ml-workflow_jupyter:0.0.3
  mlflow:
    environment:
      DB_HOST: host.docker.internal
      DB_USER: mlmanager
      DB_PASSWORD: ${DB_PASSWORD:-admin}
      FRAMEWORK_NAME: my-framework
      MODE: development
      ENVIRONMENT: ${ENVIRONMENT:-default}
    image: splicemachine/sm_k8_mlflow:0.1.29
    ports:
      - "5001:5001"
      - "5003:5003"
    build:
      args:
        splice_base_image_version: 0.0.2
      context: ./
      dockerfile: ./mlflow/Dockerfile
  bobby:
    privileged: true
    environment:
      DB_HOST: host.docker.internal
      DB_USER: mlmanager
      DB_PASSWORD: ${DB_PASSWORD:-admin}
      FRAMEWORK_NAME: my-framework
      MLFLOW_URL: "http://mlflow:5001"
      CREATOR_ROLE: "true"
      AZURE_USERNAME: ${AZURE_USERNAME}
      AZURE_PASSWORD: ${AZURE_PASSWORD}
      AWS_ACCESS_KEY_ID: ${AWS_ACCESS_KEY_ID}
      AWS_SECRET_ACCESS_KEY: ${AWS_SECRET_ACCESS_KEY}
      SAGEMAKER_ROLE: ${SAGEMAKER_ROLE}
      MODE: production
      ENVIRONMENT: ${ENVIRONMENT:-default}
    image: splicemachine/sm_k8_bobby:0.1.29
    build:
      args:
        server_image_tag: 0.0.15
        splice_base_image_version: 0.0.2
      context: ./
      dockerfile: ./bobby/Dockerfile
  feature_store:
    environment:
      DB_HOST: host.docker.internal
      DB_USER: mlmanager
      DB_PASSWORD: ${DB_PASSWORD:-admin}
      FRAMEWORK_NAME: my-framework
      MODE: development
<<<<<<< HEAD
      ENVIRONMENT: ${ENVIRONMENT:-default}
=======
      ENVIRONMENT: ${ENVIRONMENT}
      AIRFLOW_URL: "http://host.docker.internal:8081/api/v1"
      AIRFLOW_USER: airflow
      AIRFLOW_PASSWORD: airflow
>>>>>>> c944c1c4
    image: splicemachine/sm_k8_feature_store:0.0.3
    ports:
      - "8000:8000"
    build:
      args:
        splice_base_image_version: 0.0.2
      context: ./
      dockerfile: ./feature_store/Dockerfile<|MERGE_RESOLUTION|>--- conflicted
+++ resolved
@@ -60,14 +60,10 @@
       DB_PASSWORD: ${DB_PASSWORD:-admin}
       FRAMEWORK_NAME: my-framework
       MODE: development
-<<<<<<< HEAD
       ENVIRONMENT: ${ENVIRONMENT:-default}
-=======
-      ENVIRONMENT: ${ENVIRONMENT}
       AIRFLOW_URL: "http://host.docker.internal:8081/api/v1"
       AIRFLOW_USER: airflow
       AIRFLOW_PASSWORD: airflow
->>>>>>> c944c1c4
     image: splicemachine/sm_k8_feature_store:0.0.3
     ports:
       - "8000:8000"
