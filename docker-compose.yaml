version: "3"
services:
  jupyter:
    user: root
    volumes:
      - "./notebooks:/home/joyvan/work"
    environment:
      GRANT_SUDO: "yes"
    ports:
      - "8888:8888"
    build:
      args:
        splice_base_image_version: 0.0.2
      context: jupyter
    image: splicemachine/ml-workflow_jupyter:0.0.3
  mlflow:
    environment:
      DB_HOST: host.docker.internal
      DB_USER: mlmanager
      DB_PASSWORD: ${DB_PASSWORD}
      FRAMEWORK_NAME: my-framework
      MODE: development
      ENVIRONMENT: ${ENVIRONMENT}
    image: splicemachine/sm_k8_mlflow:0.1.29_vti001
    ports:
      - "5001:5001"
      - "5003:5003"
    build:
      args:
        splice_base_image_version: 0.0.2
      context: ./
      dockerfile: ./mlflow/Dockerfile
  bobby:
    privileged: true
    environment:
      DB_HOST: host.docker.internal
      DB_USER: mlmanager
      DB_PASSWORD: ${DB_PASSWORD}
      FRAMEWORK_NAME: my-framework
      MLFLOW_URL: "http://mlflow:5001"
      CREATOR_ROLE: "true"
      AZURE_USERNAME: ${AZURE_USERNAME}
      AZURE_PASSWORD: ${AZURE_PASSWORD}
      AWS_ACCESS_KEY_ID: ${AWS_ACCESS_KEY_ID}
      AWS_SECRET_ACCESS_KEY: ${AWS_SECRET_ACCESS_KEY}
      SAGEMAKER_ROLE: ${SAGEMAKER_ROLE}
      MODE: production
      ENVIRONMENT: ${ENVIRONMENT}
    image: splicemachine/sm_k8_bobby:0.1.29_vti009
    build:
      args:
        server_image_tag: 0.0.15
        splice_base_image_version: 0.0.2
      context: ./
      dockerfile: ./bobby/Dockerfile
  feature_store:
    environment:
      DB_HOST: host.docker.internal
      DB_USER: mlmanager
      DB_PASSWORD: ${DB_PASSWORD}
      FRAMEWORK_NAME: my-framework
      MODE: development
      ENVIRONMENT: ${ENVIRONMENT}
<<<<<<< HEAD
    image: splicemachine/sm_k8_feature_store:0.0.3_vti001
=======
      AIRFLOW_URL: "http://host.docker.internal:8081/api/v1"
      AIRFLOW_USER: airflow
      AIRFLOW_PASSWORD: airflow
    image: splicemachine/sm_k8_feature_store:0.0.3
>>>>>>> c944c1c4
    ports:
      - "8000:8000"
    build:
      args:
        splice_base_image_version: 0.0.2
      context: ./
      dockerfile: ./feature_store/Dockerfile<|MERGE_RESOLUTION|>--- conflicted
+++ resolved
@@ -61,14 +61,10 @@
       FRAMEWORK_NAME: my-framework
       MODE: development
       ENVIRONMENT: ${ENVIRONMENT}
-<<<<<<< HEAD
-    image: splicemachine/sm_k8_feature_store:0.0.3_vti001
-=======
       AIRFLOW_URL: "http://host.docker.internal:8081/api/v1"
       AIRFLOW_USER: airflow
       AIRFLOW_PASSWORD: airflow
     image: splicemachine/sm_k8_feature_store:0.0.3
->>>>>>> c944c1c4
     ports:
       - "8000:8000"
     build:
