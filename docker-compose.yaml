version: "3"
services:
  jupyter:
    user: root
    volumes:
      - "./notebooks:/home/joyvan/work"
    environment:
      GRANT_SUDO: "yes"
    ports:
      - "8888:8888"
    build:
      args:
        splice_base_image_version: 0.0.2
      context: jupyter
    image: splicemachine/ml-workflow_jupyter:0.0.3
  mlflow:
    environment:
      DB_HOST: ${DB_HOST:-host.docker.internal}
      DB_USER: mlmanager
      DB_PASSWORD: ${DB_PASSWORD:-admin}
      DB_DATABASE_NAME: ${DB_DATABASE_NAME:-splicedb}
      FRAMEWORK_NAME: my-framework
      MODE: development
      ENVIRONMENT: ${ENVIRONMENT:-default}
    image: splicemachine/sm_k8_mlflow:0.1.31
    ports:
      - "5001:5001"
      - "5003:5003"
    build:
      args:
        splice_base_image_version: 0.0.2
      context: ./
      dockerfile: ./mlflow/Dockerfile
  bobby:
    privileged: true
    environment:
      DB_HOST: host.docker.internal
      DB_USER: mlmanager
      DB_PASSWORD: ${DB_PASSWORD:-admin}
      FRAMEWORK_NAME: my-framework
      MLFLOW_URL: "http://mlflow:5001"
      CREATOR_ROLE: "true"
      AZURE_USERNAME: ${AZURE_USERNAME}
      AZURE_PASSWORD: ${AZURE_PASSWORD}
      AWS_ACCESS_KEY_ID: ${AWS_ACCESS_KEY_ID}
      AWS_SECRET_ACCESS_KEY: ${AWS_SECRET_ACCESS_KEY}
      SAGEMAKER_ROLE: ${SAGEMAKER_ROLE}
      MODE: production
      ENVIRONMENT: ${ENVIRONMENT:-default}
    image: splicemachine/sm_k8_bobby:0.1.31
    build:
      args:
        server_image_tag: 0.0.15
        splice_base_image_version: 0.0.2
      context: ./
      dockerfile: ./bobby/Dockerfile
  feature_store:
    environment:
      DB_HOST: ${DB_HOST:-host.docker.internal}
      DB_USER: mlmanager
      DB_PASSWORD: ${DB_PASSWORD:-admin}
      DB_DATABASE_NAME: ${DB_DATABASE_NAME:-splicedb}
      ENABLE_CORS_URL: ${ENABLE_CORS_URL}
      FRAMEWORK_NAME: my-framework
      MODE: development
      ROOT_PATH: / # Change this to /featurestore in the cloud
      ENVIRONMENT: ${ENVIRONMENT:-default}
      AIRFLOW_URL: "http://host.docker.internal:9876/api/v1"
      AIRFLOW_USER: airflow
      AIRFLOW_PASSWORD: airflow
<<<<<<< HEAD
    image: splicemachine/sm_k8_feature_store:0.0.5_patch7
=======
    image: splicemachine/sm_k8_feature_store:0.0.5
>>>>>>> 8c647f5d
    ports:
      - "8000:8000"
    build:
      args:
        splice_base_image_version: 0.0.2
      context: ./
      dockerfile: ./feature_store/Dockerfile<|MERGE_RESOLUTION|>--- conflicted
+++ resolved
@@ -68,11 +68,7 @@
       AIRFLOW_URL: "http://host.docker.internal:9876/api/v1"
       AIRFLOW_USER: airflow
       AIRFLOW_PASSWORD: airflow
-<<<<<<< HEAD
     image: splicemachine/sm_k8_feature_store:0.0.5_patch7
-=======
-    image: splicemachine/sm_k8_feature_store:0.0.5
->>>>>>> 8c647f5d
     ports:
       - "8000:8000"
     build:
