from collections import defaultdict
from json import dumps as serialize_json
from os import environ as env_vars
from time import time as timestamp

import requests
from flask import request, url_for, render_template as show_html, redirect, jsonify as create_json, Flask, Response
from flask_executor import Executor
from flask_login import (LoginManager, current_user, login_required,
                         login_user, logout_user)
from shared.api.models import APIStatuses, TrackerTableMapping
from shared.api.responses import HTTP
from shared.environments.cloud_environment import (CloudEnvironment,
                                                   CloudEnvironments)
from shared.logger.logging_config import logger
from shared.models.splice_models import Handler, Job
from shared.services.authentication import Authentication, User
from shared.services.database import DatabaseSQL, SQLAlchemyClient
from shared.services.handlers import HandlerNames, KnownHandlers
from sqlalchemy import text
from sqlalchemy.orm import load_only

__author__: str = "Splice Machine, Inc."
__copyright__: str = "Copyright 2019, Splice Machine Inc. All Rights Reserved"
__credits__: list = ["Amrit Baveja", "Murray Brown", "Monte Zweben", "Ben Epstein"]

__license__: str = "Commercial"
__version__: str = "2.0"
__maintainer__: str = "Amrit Baveja"
__email__: str = "abaveja@splicemachine.com"
__status__: str = "Quality Assurance (QA)"

APP: Flask = Flask("director")
APP.config['EXECUTOR_PROPAGATE_EXCEPTIONS'] = True
APP.config['SECRET_KEY'] = "B1gd@t@4U!"  # cookie encryption

LOGIN_MANAGER: LoginManager = LoginManager(APP)  # session-based user authentication
CLOUD_ENVIRONMENT: CloudEnvironment = CloudEnvironments.get_current()

Session = None  # db session-- created with every request

EXECUTOR: Executor = Executor(APP)  # asynchronous parallel processing
BOBBY_URI = env_vars.get('BOBBY_URL', 'http://bobby')


# Flask App Configuration
@APP.before_request
def create_session() -> None:
    """
    Create a Session-Local SQLAlchemy Session
    """
    global Session
    Session = SQLAlchemyClient.SessionFactory()


@APP.after_request
def remove_session(response: Response) -> Response:
    """
    Remove Session-local SQLAlchemy Session
    and expunge all associated objects
    :param response: (Response) the response to return

    :return: (Response) response object passed in
    """
    global Session
    SQLAlchemyClient.SessionFactory.remove()
    return response


@APP.context_processor
def create_global_jinja_variables():
    """
    Create a dictionary of global Jinja2
    variables that can be accessed in any
    template

    :return: (dict) Dictionary of key/values
        mapping global variables to the corresponding
        Jinja Variables
    """
    return dict(
        cloud_environment_name=CLOUD_ENVIRONMENT.name,
        known_handlers=KnownHandlers,
        handler_names=HandlerNames,
        can_deploy=CLOUD_ENVIRONMENT.can_deploy
    )


# Login Configuration
@LOGIN_MANAGER.user_loader
def user_loader(username: str) -> User:
    """
    Return a user from the Session
    
    :param username: (str) user to form object from
    :return: (User) constructed user object
    """
    return User(username)


@LOGIN_MANAGER.unauthorized_handler
def unauthorized_user():
    """
    Return redirect to login
    if user is unauthorized
    :return: (redirect) redirect in browser to /login
    """
    if current_user.is_authenticated:
        return redirect('/')
    return redirect(url_for('login'))


# Login Routes
@APP.route('/login', methods=['GET', 'POST'])
def login() -> Response:
    """
    Show Login HTML to users if GET,
    otherwise validate credentials against DB
    :return:
    """
    if request.method == 'GET':
        if current_user.is_authenticated:
            return redirect('/')
        return show_html('login.html')

    username: str = request.form['user']
    if Authentication.validate_auth(username, request.form['pw']):
        user: User = User(username)
        login_user(user)
        return redirect(request.args.get("next") or url_for('home'))

    return show_html('login.html', unauthorized=True)


@APP.route("/logout")
@login_required
def logout() -> redirect:
    """
    Logout the current logged in
    user
    :returns: (redirect) redirect to login
    """
    logout_user()
    return redirect(url_for('login'))


# Api Routes
@APP.route('/api/ui/logs', methods=['POST'])
@login_required
@HTTP.generate_json_response
def get_job_logs_ui():
    """
    Retrieve the Job Logs for the UI
    :return: (dict) job logs
    """
    return dict(logs=_get_logs(task_id=request.json['task_id']))


@APP.route('/api/rest/logs', methods=['POST'])
@Authentication.basic_auth_required
@HTTP.generate_json_response
def get_job_logs_api():
    """
    Retrieve the Job Logs for the API
    :return: (dict) job logs
    """
    return dict(logs=_get_logs(task_id=request.json['task_id']))


def _get_logs(task_id):
    """
    Retrieve the logs for the specified task di
    :param task_id: the task id to retrieve the logs for
    :return: the logs in an array
    """
    job_id = task_id
    job = Session.query(Job).options(load_only("logs")).filter_by(id=job_id).one()
    return job.logs.split('\n')


@APP.route('/api/ui/initiate', methods=['POST'])
@HTTP.generate_html_in_home_response
@login_required
def initiate_job_ui() -> dict:
    """
    Initiate a Job from a web form-- redirects
    to the home page with a message detailing the
    status of the new job.
    :return: (dict) output from queue submission
    """
    handler: Handler = KnownHandlers.MAPPING.get(request.form['handler_name'].upper())
    return handler_queue_job(request.form, handler, user=request.form['user'])


@APP.route('/api/rest/initiate', methods=['POST'])
@HTTP.generate_json_response
@Authentication.basic_auth_required
def initiate_job_rest() -> dict:
    """
    Initiate job from the REST API-- returns
    JSON containing traceback and status
    :return: (dict) JSON to return
    """
    handler: Handler = KnownHandlers.MAPPING.get(request.json['handler_name'].upper())
    if not handler:
        message: str = f"Handler {handler} is an unknown service"
        logger.error(message)
        return HTTP.responses['malformed'](create_json(status=APIStatuses.failure, message=message))

    return handler_queue_job(request.json, handler, user=request.authorization.username)


def handler_queue_job(request_payload: dict, handler: Handler, user: str) -> dict:
    """
    Handler for actions that execute services
    e.g. deploy, retrain.
    :param request_payload: (dict) payload to parse to create job
    :param handler: (Handler) the handler object
    :param user: (str) Username of the person who submitted the job
    :return: (Response) JSON payload for success
    """
    # Format Payload
    payload: dict = {field.name: field.get_value(request_payload.get(field.name) or None) for field in
                     handler.payload_args
                     if field.name != 'payload'}

    job: Job = Job(handler_name=handler.name,
                   user=user,
                   payload=serialize_json(payload))

    Session.add(job)
    Session.commit()
    Session.merge(job)  # get identity col

    try:
        # Tell bobby there's a new job to process
        requests.post(f"{BOBBY_URI}:2375/job")
    except ConnectionError:
        logger.warning('Bobby was not reachable by MLFlow. Ensure Bobby is running. \nThe job has'
                       'been added to the database and will be processed when Bobby is running again.')
    return dict(job_status=APIStatuses.pending,
                job_id=job.id,
                timestamp=timestamp())  # turned into JSON and returned


# UI Routes
@APP.route('/api/ui/get_monthly_aggregated_jobs', methods=['GET'])
@HTTP.generate_json_response
@login_required
def get_monthly_aggregated_jobs() -> dict:
    """
    Get the monthly aggregated job counts
    for the chart on the main page
    :return: (dict) response for the javascript to render
    """

    results: list = list(Session.execute(str(DatabaseSQL.get_monthly_aggregated_jobs)))

    data: defaultdict = defaultdict(lambda: [0] * 12)  # initialize a dictionary
    # that for every new key, creates an array of 12 zeros: one for every month of the year

    total_count: int = 0
    for row in results:
        month, count, user = row
        total_count += count
        data[user][int(month - 1)] = count

    return dict(data=data, total=total_count)


@APP.route('/api/ui/get_handler_data', methods=['GET'])
@HTTP.generate_json_response
@login_required
def get_handler_data() -> dict:
    """
    Get a count of the enabled handlers
    currently in the database
    :return: (dict) response containing
        number of enabled handlers
    """
    enabled_handlers_query = Session.query(
        Handler.name, Handler.enabled
    ).filter(
        Handler.modifiable == 1  # don't want access modifiers
    )
    results: list = Session.execute(enabled_handlers_query)
    return dict(data=[tuple(res) for res in results])


<<<<<<< HEAD
@APP.route('/api/ui/get_jobs', methods=['POST'])
@HTTP.generate_json_response
@login_required
def get_jobs() -> dict:
=======
def get_jobs(request: request) -> dict:
>>>>>>> 8f6e04b5
    """
    As a temporary workaround,
    we use SQL instead of SQLAlchemy
    since driver does not support offset yet.
    Since this is also a fairly complex query--
    SQL is more efficient
    :param request: the request
    :return: (dict) JSON response rendered in front end
    """
    job_table: str = "JOBS"

    # Parse Table Order Information
    order_arg: str = list(filter(lambda key: key.startswith('sort'), request.form))[0]
    order_value: str = order_arg.split('[')[1].split(']')[0]  # parse sort[column] -> column

    direction_suffix: str = "DESC" if request.form[order_arg] == 'desc' else ''
    limit: int = int(request.form['rowCount']) if request.form.get('rowCount') != '-1' else 0

    # AJAX from jquery-bootgrid has -1 if user selects no limit
    if request.form['searchPhrase']:  # query is doing a search on HTML table
        int_offset: int = 0  # no offset on searches
        table_query: text = _get_job_search_query(job_table, order_value, direction_suffix, limit,
                                                  request.form['searchPhrase'])
    else:  # query is listing
        int_offset: int = int(request.form['current']) - 1 if request.form.get('current') else 0
        table_query: text = _get_job_list_query(job_table, order_value, direction_suffix, limit,
                                                int_offset)

    total_query: text = f"""SELECT COUNT(*) FROM {job_table}"""  # how many pages to make in js

    futures: list = [
        EXECUTOR.submit(lambda: [_preformat_job_row(row) for row in Session.execute(table_query)]),
        EXECUTOR.submit(lambda: list(Session.execute(total_query))[0][0])
    ]

    table_data, total_rows = futures[0].result(), futures[1].result()  # block until we get results

    # Add Job Logs Links
    for row in table_data:
        row[TrackerTableMapping.job_logs] = f"<a href='/watch/{row[TrackerTableMapping.id_col]}'>View Logs</a>"

    return dict(rows=table_data,
                current=int_offset + 1,
                total=total_rows,
                rowCount=limit)

@APP.route('/api/ui/get_jobs', methods=['POST'])
@HTTP.generate_json_response
@login_required
def get_jobs_ui() -> dict:
    """
    Get jobs from UI
    :return: (dict) JSON response rendered in front end
    """
    return get_jobs(request)

@APP.route('/api/rest/get_jobs', methods=['POST'])
@Authentication.basic_auth_required
@HTTP.generate_json_response
def get_jobs_rest() -> dict:
    """
    Get jobs from UI
    :return: (dict) JSON response rendered in front end
    """
    return get_jobs(request)


def _preformat_job_row(job_row: list) -> dict:
    """
    Format job row object to have some
    columns preformatted (<pre></pre> for table rendering
    :param job_row: (ResultProxy) the Job Row to format
    :return: (dict) formatted row
    """
    job_object: dict = dict(job_row)
    for column in TrackerTableMapping.preformatted_columns:
        if column in job_object:
            job_object[column] = f'<pre>{job_object[column]}</pre>'
    return job_object


def _get_job_search_query(job_table: str, order_col: str, direction: str, limit: int,
                          search_term: str) -> text:
    """
    Get SQL Query to search columns for search string

    :param job_table: (str) Table in DB where jobs are stored
    :param order_col: (str) column to sort by
    :param direction: (str) either desc or nothing (ascending)
    :param limit: (int) number of rows to retrieve
    :param search_term: (str) term to look for in searchable columns
    :return: (text) SELECT statement
    """
    limit_clause: str = f'FETCH FIRST {limit} ROWS ONLY' if limit > 0 else ''

    filter_clause: str = f" LIKE '%{search_term}%' OR "
    filter_expression: str = filter_clause.join(TrackerTableMapping.searchable_columns) + filter_clause[:-4]  # cut off
    # OR on last column

    return text(
        f"""
        SELECT {TrackerTableMapping.sql_columns} FROM {job_table}
        WHERE {filter_expression} 
        ORDER BY {TrackerTableMapping.DB_MAPPING[order_col]} {direction}
        {limit_clause}
        """
    )


def _get_job_list_query(job_table: str, order_col: str, direction: str, limit: int,
                        offset: int) -> text:
    """
    Get JQuery Bootgrid formatted JSON (no search) for
    rendering in HTML Table for /tracker.

    :param job_table: (str) Table in DB where jobs are stored
    :param order_col: (str) column to sort by
    :param direction: (str) either desc or nothing (ascending)
    :param limit: (int) number of rows to retrieve
    :param offset: (int) number of rows to skip
    :return: (text) SELECT statement
    """
    limit_clause: str = f'FETCH NEXT {limit} ROWS ONLY' if limit > 0 else ''
    return text(
        f"""
        SELECT {TrackerTableMapping.sql_columns} FROM {job_table}
        ORDER BY {TrackerTableMapping.DB_MAPPING[order_col]} {direction}
        OFFSET {offset} ROWS
        {limit_clause}
        """
    )


# HTML Routes

# doesn't matter which name is used to generate the URL since both handlers
# are started from this page
@APP.route(KnownHandlers.get_url(HandlerNames.enable_service), methods=['GET'])
@login_required
def access() -> Response:
    """
    Return HTML containing Access Modifier Page
    :return: (Response) HTML
    """
    return show_html('access.html', handlers=KnownHandlers.get_modifiable())


@APP.route('/contact', methods=['GET'])
@login_required
def contact() -> Response:
    """
    Return HTML containing Contact
    :return: (Response) HTML
    """
    return show_html('contact.html')


@login_required
def deploy_csp() -> Response:
    """
    Return HTML Containing Cloud Service
    Specific Deployment Form
    :return: (Response)
    """
    # templates for deployment in app/templates  should be formatted like
    # 1) deploy_aws.html, 2) deploy_azure.html, 3) deploy_gcp.html
    # they need to match the names given to the CloudEnvironments
    # given in ml-workflow-lib/shared/database.py/splice_models.py:KnownHandlers
    return show_html(f'deploy_{CLOUD_ENVIRONMENT.name.lower()}.html')


@APP.route(KnownHandlers.get_url(HandlerNames.deploy_k8s))
@login_required
def deploy_k8s() -> Response:
    """
    Return HTML containing Kubernetes
    Deployment form
    :return: (Response)
    """
    return show_html('deploy_kubernetes.html')


@APP.route(KnownHandlers.get_url(HandlerNames.deploy_database))
@login_required
def deploy_database() -> Response:
    """
    Return HTML containing Database Deployment form
    :return: (Response)
    """
    return show_html('deploy_database.html')


@APP.route('/tracker', methods=['GET'])
@login_required
def tracker() -> Response:
    """
    Return HTML containing Tracker table
    :return: (Response) HTML
    """
    return show_html('tracker.html')


@APP.route('/', methods=['GET'])
@login_required
def home() -> Response:
    """
    Serves up home page for MLManager
    Director
    :return: (Response) HTML
    """
    return show_html('index.html')


@APP.route('/watch/<int:task_id>', methods=['GET'])
@login_required
def watch_job(task_id: int) -> Response:
    """
    Serves up the logs watching page
    for MLManager Director
    :param task_id: the id to watch
    :return: (Response) HTML
    """
    return show_html('watch_logs.html', task_id=task_id)


if CLOUD_ENVIRONMENT.can_deploy:
    APP.add_url_rule(KnownHandlers.get_url(HandlerNames.deploy_csp), 'deploy_csp', view_func=deploy_csp)

if __name__ == '__main__':
    APP.run(host='0.0.0.0', port=5000)<|MERGE_RESOLUTION|>--- conflicted
+++ resolved
@@ -287,14 +287,7 @@
     return dict(data=[tuple(res) for res in results])
 
 
-<<<<<<< HEAD
-@APP.route('/api/ui/get_jobs', methods=['POST'])
-@HTTP.generate_json_response
-@login_required
-def get_jobs() -> dict:
-=======
 def get_jobs(request: request) -> dict:
->>>>>>> 8f6e04b5
     """
     As a temporary workaround,
     we use SQL instead of SQLAlchemy
@@ -341,6 +334,7 @@
                 total=total_rows,
                 rowCount=limit)
 
+
 @APP.route('/api/ui/get_jobs', methods=['POST'])
 @HTTP.generate_json_response
 @login_required
@@ -350,6 +344,7 @@
     :return: (dict) JSON response rendered in front end
     """
     return get_jobs(request)
+
 
 @APP.route('/api/rest/get_jobs', methods=['POST'])
 @Authentication.basic_auth_required
