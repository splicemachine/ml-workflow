--- conflicted
+++ resolved
@@ -33,11 +33,9 @@
     tar xzf splice_odbc.tar.gz && \
     cd splice_odbc_linux64-${odbc_driver_version} && \
     sh ./install.sh -q
-<<<<<<< HEAD
+
 RUN echo sddffffgdd
-=======
-RUN echo sddffffg
->>>>>>> e70754b1
+
 # Install Python dependencies
 COPY splice_mlflow_plugin $BUILD_HOME/splice_mlflow_plugin
 RUN pip3.6 install -r $BUILD_HOME/requirements.txt && \
@@ -49,5 +47,5 @@
     mkdir -p $SRC_HOME
 
 COPY src $SRC_HOME
-ENV AZURE_STORAGE_CONNECTION_STRING="DefaultEndpointsProtocol=https;AccountName=bemltest;AccountKey=tGQgQMA30RTEfiDedByEGhSpzTBiSYR6k3F90K+GqHFJn6dNIS4GTzfiuCDaT15c2TW91AbE8ifM1cs2i1FfMQ==;EndpointSuffix=core.windows.net"
+
 CMD $SRC_HOME"/scripts/entrypoint.sh"