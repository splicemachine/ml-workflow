--- conflicted
+++ resolved
@@ -5,10 +5,6 @@
 import posixpath
 import uuid
 
-<<<<<<< HEAD
-from mlflow.store.db.utils import _initialize_tables, _get_managed_session_maker, _verify_schema
-=======
->>>>>>> 67e38aa8
 from mlflow.entities import RunStatus, SourceType, LifecycleStage
 from mlflow.exceptions import MlflowException
 from mlflow.protos.databricks_pb2 import INVALID_STATE
@@ -67,7 +63,6 @@
 
         expected_tables = {table.__tablename__ for table in self.TABLES}
         inspector = peer_into_splice_db(self.engine)
-        print('peered')
 
         if len(expected_tables & set(inspector.get_table_names(schema='MLMANAGER'))) == 0:
             _initialize_tables(self.engine)
@@ -77,18 +72,9 @@
         SessionMaker: sessionmaker = sessionmaker(bind=ENGINE)
         self.ManagedSessionMaker = _get_managed_session_maker(SessionMaker)
         _verify_schema(ENGINE)
-<<<<<<< HEAD
-
-=======
-        print(len(self.list_experiments()))
->>>>>>> 67e38aa8
         if len(self.list_experiments()) == 0:
             with self.ManagedSessionMaker() as session:
-                print('acquired managed session maker')
                 self._create_default_experiment(session)
-
-        print('created default experiment')
-        print("IN YOUR FACE MLFLOW")
 
     def _initialize_tables(self):
         """
@@ -177,6 +163,4 @@
 
 
 if __name__ == "__main__":
-    print(SpliceMachineImpl)
-    SpliceMachineTrackingStore(store_uri="splicetracking://", artifact_uri="spliceartifacts://")
-    print('done')+    print(SpliceMachineImpl)