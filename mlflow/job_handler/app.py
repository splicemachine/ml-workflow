--- conflicted
+++ resolved
@@ -22,15 +22,11 @@
 
 app = Flask(__name__)
 
-<<<<<<< HEAD
 queue = SpliceMachineQueue()
 
 logging.basicConfig(level=logging.INFO,
                     format="%(asctime)s - %(name)s (%(lineno)s) - %(levelname)s: %(message)s",
                     datefmt='%Y.%m.%d %H:%M:%S')
-=======
-logging.basicConfig()
->>>>>>> 014d3c33
 logger = logging.getLogger('job_handler_api')
 logger.setLevel(logging.DEBUG)
 
