import logging
import os
import time
from collections import namedtuple
from datetime import datetime
from hashlib import md5
from json import dumps, loads

import jaydebeapi

<<<<<<< HEAD
logging.basicConfig(level=logging.INFO,
                    format="%(asctime)s - %(name)s (%(lineno)s) - %(levelname)s: %(message)s",
                    datefmt='%Y.%m.%d %H:%M:%S')
=======
>>>>>>> 014d3c33
logger = logging.getLogger('queue')

__author__ = "Splice Machine, Inc."
__copyright__ = "Copyright 2018, Splice Machine Inc. All Rights Reserved"
__credits__ = ["Amrit Baveja", "Murray Brown", "Monte Zweben"]

__license__ = "Commerical"
__version__ = "2.0"
__maintainer__ = "Amrit Baveja"
__email__ = "abaveja@splicemachine.com"
__status__ = "Quality Assurance (QA)"


class SpliceMachineQueue(object):
    """
    A Queue that uses the Splice Machine RDBMS as its backend
    """

    def __init__(self):
        self.authenticated = False
        self.table = 'ML.JOBS'
        self.state_table = 'ML.ACTIVE_SERVICES'

        self.jdbc_conn = None
        self.cursor = None
        self.created = False

        self.datetime_format = "%m-%d-%Y %H:%M:%S"
        self.last_authenticated = datetime.today()
        self.Job = namedtuple(
            'Job', [
                'job_id', 'timestamp', 'handler', 'status', 'payload', 'info'])

        self.authenticate()
        created = self.create_queue()
        state = self.create_state_holder()

        if created:
            logger.info('Created Jobs Table')
        else:
            logger.info('Table for Jobs Exists')

        if state:
            logger.info('Created State Table')
        else:
            logger.info('Table for State exists')

<<<<<<< HEAD
    def if_variable_exists(self, string_var):
        try:
            exec(string_var)
            return True
        except:
            return False

import logging
import os
import time
from collections import namedtuple
from datetime import datetime
from hashlib import md5
from json import dumps, loads

import jaydebeapi

logging.basicConfig(level=logging.INFO,
                    format="%(asctime)s - %(name)s (%(lineno)s) - %(levelname)s: %(message)s",
                    datefmt='%Y.%m.%d %H:%M:%S')
logger = logging.getLogger('queue')
logger.setLevel(logging.DEBUG)

__author__ = "Splice Machine, Inc."
__copyright__ = "Copyright 2018, Splice Machine Inc. All Rights Reserved"
__credits__ = ["Amrit Baveja", "Murray Brown", "Monte Zweben"]

__license__ = "Commerical"
__version__ = "2.0"
__maintainer__ = "Amrit Baveja"
__email__ = "abaveja@splicemachine.com"
__status__ = "Quality Assurance (QA)"


class SpliceMachineQueue(object):
    """
    A Queue that uses the Splice Machine RDBMS as its backend
    """

    def __init__(self):
        self.authenticated = False
        self.table = 'ML.JOBS'
        self.state_table = 'ML.ACTIVE_SERVICES'

        self.datetime_format = "%m-%d-%Y %H:%M:%S"
        self.last_authenticated = datetime.today()
        self.Job = namedtuple(
            'Job', [
                'job_id', 'timestamp', 'handler', 'status', 'payload', 'info'])

        self.authenticate()
        created = self.create_queue()
        state = self.create_state_holder()

        if created:
            logger.info('Created Jobs Table')
        else:
            logger.info('Table for Jobs Exists')

        if state:
            logger.info('Created State Table')
        else:
            logger.info('Table for State exists')

    def if_variable_exists(self, string_var):
        try:
            exec(string_var)
            return True
        except:
            return False

    def authenticate(self):
=======
    def _close(self):
        logger.info('Closing Splice Machine Connection')

        if self.jdbc_conn:
            self.jdbc_conn.close()
            self.jdbc_conn = None

        if self.cursor:
            self.cursor.close()
            self.cursor = None

    def __del__(self):
        self._close()
        super(SpliceMachineQueue, self).__del__() 

    @staticmethod
    def _time_hrs_difference(date_1, date_2):
        """
        Check the difference in hours between two dates
        :param date_1: date 1
        :param date_2: date 2
        :return: float denoting the number of hours
        """
        difference = date_2 - date_1
        return difference.total_seconds() / 60

    @retry(delay=1, backoff=2)
    def authenticate(self, _force=False):

>>>>>>> 014d3c33
        """
        If the time difference between the last time we renewed our JDBC connection
        is greater that 510 minutes, renew our connection via environment variable info
        :return: nothing
        """
<<<<<<< HEAD
        try:
            if not self.authenticated:
                raise Exception # go to exception case
                ss
            self.cursor.execute("VALUES 1")
            record = self.cursor.fetchone()
            logger.info("Tested DB Connection! Active! " + str(record))
            return
        except:
            logger.info("Found bad/nonexistant connection... terminating")

            if self.if_variable_exists("self.cursor"):
                logger.info("Closed current cursor")
                self.cursor.close()

            try:
                jdbc_conn = jaydebeapi.connect("com.splicemachine.db.jdbc.ClientDriver",
                                            os.environ.get('JDBC_URL'),
                                            {'user': os.environ.get('USER'),
                                            'password': os.environ.get('PASSWORD'), 'ssl': "basic"},
                                            "../utilities/db-client-2.7.0.1815.jar")
            
                logger.info("Opened new JDBC Connection")
                # establish a JDBC connection to your database
                self.cursor = jdbc_conn.cursor()  # get a cursor
                logger.info("Opened new JDBC Cursor. Success!")
                self.authenticated = True
            except Exception as e:
                logger.error("ERROR! " + str(e))
                time.sleep(2)
                self.authenticate()
=======
        t_diff = SpliceMachineQueue._time_hrs_difference(self.last_authenticated, datetime.today())
        if t_diff >= 51 or not self.authenticated or _force:
            self._close()
            jdbc_url = os.environ.get('JDBC_URL')
            username = os.environ.get('USER')
            password = os.environ.get('PASSWORD')
            jdbc_conn = jaydebeapi.connect("com.splicemachine.db.jdbc.ClientDriver", jdbc_url,
                                           {'user': username,
                                            'password': password, 'ssl': "basic"},
                                           "../utilities/db-client-2.7.0.1815.jar")

            self.jdbc_conn = jdbc_conn

            # establish a JDBC connection to your database
            self.cursor = jdbc_conn.cursor()  # get a cursor
            self.authenticated = True
            self.last_authenticated = datetime.today()
            if _force:
                logger.info('Renewed JDBC Connection')
            else:
                logger.info('FORCED JDBC RECONNECTION!!!! THIS SHOULD\'T HAPPEN!')

>>>>>>> 014d3c33
    @staticmethod
    def _generate_timestamp():
        """
        Generate a representation of the current time (rounded off the decimal)
        :return: representation of the timestamp
        """
        return round(time.time(), 3)

    @staticmethod
    def _generate_hash(payload):
        """
        Return a unique key for each request
        :param payload: the job payload
        :return: a unique hash
        """
        return md5(dumps(payload).encode('utf-8')).hexdigest()

    def _execute_sql(self, sql, _auth_error=False):
        logger.info(sql)
        self.authenticate()
        try:
            self.cursor.execute(sql)
            return True

        except Exception as e:
            if 'connection' in str(e).lower() and not _auth_error:
                logger.error(e)
                logger.info("Authenticating...")
                self.authenticate(_force=True)
                logger.info("Retrying function...")
                self._execute_sql(sql, _auth_error=True)

            return False

    def create_queue(self):
        """
        Create a queue if it doesn't already exist. A CREATE TABLE IF NOT EXISTS is not a command in
        Splice machine yet
        :return: True if table created, False if it is not created (or errors)
        """
        # TODO add table versioning
        cmd = """
        CREATE TABLE {table} (
            id VARCHAR(100) PRIMARY KEY,
            timestamp FLOAT,
            handler VARCHAR(100),
            status VARCHAR(80),
            payload VARCHAR(600),
            info VARCHAR(6000)
        )
            """.format(table=self.table)
        self.created = True

        return self._execute_sql(cmd)

    def create_state_holder(self):
        """
        Create a state holder in the database (managing the availability of services)
        :return: true if success, false if not
        """
        cmd = """
        CREATE TABLE {state_table} (
            service_handler VARCHAR(100),
            state VARCHAR(50)
        )
        """.format(state_table=self.state_table)
        return self._execute_sql(cmd)

    def set_unknown_services_to_enabled(self, services):
        """
        Set services not already in the state table to enabled, by default
        :param services: the services to insert if not exists
        :return: True if success
        """
        current_services_cmd = 'SELECT service_handler FROM {state_table}'.format(
            state_table=self.state_table)

        self.cursor.execute(current_services_cmd)
        created_services = [i[0] for i in self.cursor.fetchall()]
        logger.info('found services ' + str(created_services))
        print(services)
        print(created_services)
        for service in services:
            if service not in created_services:
                cmd = """
                INSERT INTO {state_table} VALUES ('{service}', 'ENABLED')
                """.format(state_table=self.state_table, service=service)
                self._execute_sql(cmd)

        return True

    def update_state(self, service, state):
        cmd = """
        UPDATE {state_table}
        SET state='{state}'
        WHERE service_handler='{service}'
        """.format(state_table=self.state_table, state=state, service=service)

        return self._execute_sql(cmd)

    def disable_service(self, service):
        ""
        return self.update_state(service, 'DISABLED')

    def enable_service(self, service):
        return self.update_state(service, 'ENABLED')

    def is_service_allowed(self, service):
        """
        returns whether or not a service is allowed to run
        :param service: service handler name
        :return: boolean indicating whether or not run is allowed
        """

        cmd = """SELECT service_handler, state FROM {state_table}
                WHERE service_handler='{service}'
        """.format(state_table=self.state_table, service=service)

        self.cursor.execute(cmd)

        results = self.cursor.fetchall()[0]

        if results[1] == 'ENABLED':
            return True

        elif results[1] == 'DISABLED':
            return False

        else:
            logger.error('service not found: ' + service)

    def insert(self, job_hash, status, timestamp, handler, payload):
        """
        Insert a Job into Splice Machine Queue
        :param job_hash: unique hash for this payload
        :param status: status of job (probably pending)
        :param timestamp: timestamp in seconds
        :param handler: target handler in the workers
        :param payload: job payload
        :return: True if success, false if not... probably request serviced already as hash is
        primary key
        """
        default_info = 'Waiting to be serviced'
        cmd = """
        INSERT INTO {table} VALUES (
            '{id}',
             {timestamp},
            '{handler}',
            '{status}',
            '{payload}',
            '{info}'
            )
        """.format(table=self.table, status=status, id=job_hash, timestamp=timestamp,
                   handler=handler, payload=dumps(payload), info=default_info)

        logger.info(cmd)
        return self._execute_sql(cmd)

    def enqueue(self, handler, payload):
        """
        Enqueue a job into Splice Machine with a status of "Pending", until it is serviced
        :param handler: the target handler, e.g. deploy or retrain
        :param payload: parameter metadata
        :return:
        """
        self.authenticate()

        timestamp = self._generate_timestamp()  # get timestamp
        # generate a unique id for each job
        job_hash = self._generate_hash(payload)
        status = 'PENDING'  # set an initial status

        success = self.insert(
            job_hash,
            status,
            timestamp,
            handler,
            payload)  # insert into db
        if success:
            logger.info('Success!')
        else:
            logger.error("Failure :(")

        return job_hash

    def upstat(self, job_id, status):
        """
        Update the status of a specific job
        :param job_id: the unique job id
        :param status: the status you would like the job id to have
        :return: True if success, False if failure... maybe record doesn't exist
        """

        cmd = """
        UPDATE {table}
            SET status='{status}'
            WHERE id='{job_id}'
        """.format(table=self.table, status=status, job_id=job_id)

        return self._execute_sql(cmd)

    def upinfo(self, job_id, message):
        """
        Update the verbose info for each job... Could be useful for a GUI later on :)
        :param job_id: unique job id
        :param message: the message you would like the job id to have
        :return:
        """

        cmd = """
           UPDATE {table}
               SET info='{message}'
               WHERE id='{job_id}'
           """.format(table=self.table, message=message, job_id=job_id)

        return self._execute_sql(cmd)

    def delete_from_queue(self, job_id):
        """
        Delete a specific job. We shouldn't really use this, as it has a high cost with a ton of
        rows... just change the status to "terminated"
        :param job_id: the unique job id
        :return: True if success, False if failure... maybe the record doesn't exist?
        """

        cmd = """
        DELETE FROM {table}
            WHERE id='{job_id}'
        """.format(table=self.table, job_id=job_id)

        return self._execute_sql(cmd)

    def dequeue(self, job_id, failed=False):
        """
        :param job_id: unique job id
        :param failed: whether the process failed
        :return: True if success, False if not... maybe record doesn't exist?
        """

        if failed:
            return self.upstat(job_id, 'FAILED')
        return self.upstat(job_id, 'FINISHED')

    def service_job(self, _auth_error=False):
        """
        Service the first job in the queue
        :return: namedtuple containing task info
        """
        self.authenticate()
        cmd = """
        SELECT TOP 1 * FROM ML.JOBS
            WHERE status='PENDING'
            ORDER BY timestamp
        """
        self.cursor.execute(cmd)
        try:
            db_task = self.cursor.fetchall()[0]
            old_task = self.Job(*db_task)
            task = self.Job(
                old_task.job_id,
                old_task.timestamp,
                old_task.handler,
                old_task.status,
                loads(
                    old_task.payload),
                old_task.info)

            self.upstat(task.job_id, 'RUNNING')
            self.upinfo(task.job_id, 'Service worker has found your request')
            return task

        except Exception as e:
            if 'connection' in str(e).lower() and not _auth_error:
                logger.error(e)
                logger.info("Authenticating...")
                self.authenticate(_force=True)
                logger.info("Retrying function...")
                self.service_job(_auth_error=True)

    @staticmethod
    def _generate_timestamp():
        """
        Generate a representation of the current time (rounded off the decimal)
        :return: representation of the timestamp
        """
        return round(time.time(), 3)

    @staticmethod
    def _generate_hash(payload):
        """
        Return a unique key for each request
        :param payload: the job payload
        :return: a unique hash
        """
        return md5(dumps(payload).encode('utf-8')).hexdigest()

    def _execute_sql(self, sql, _auth_error=False):
        logger.info(sql)
        self.authenticate()
        try:
            self.cursor.execute(sql)
            return True

        except Exception as e:
            if 'connection' in str(e).lower() and not _auth_error:
                logger.error(e)
                logger.info("Authenticating...")
                self.authenticate(_force=True)
                logger.info("Retrying function...")
                self._execute_sql(sql, _auth_error=True)

            return False

    def create_queue(self):
        """
        Create a queue if it doesn't already exist. A CREATE TABLE IF NOT EXISTS is not a command in
        Splice machine yet
        :return: True if table created, False if it is not created (or errors)
        """
        # TODO add table versioning
        cmd = """
        CREATE TABLE {table} (
            id VARCHAR(100) PRIMARY KEY,
            timestamp FLOAT,
            handler VARCHAR(100),
            status VARCHAR(80),
            payload VARCHAR(600),
            info VARCHAR(6000)
        )
            """.format(table=self.table)
        self.created = True

        return self._execute_sql(cmd)

    def create_state_holder(self):
        """
        Create a state holder in the database (managing the availability of services)
        :return: true if success, false if not
        """
        cmd = """
        CREATE TABLE {state_table} (
            service_handler VARCHAR(100),
            state VARCHAR(50)
        )
        """.format(state_table=self.state_table)
        return self._execute_sql(cmd)

    def set_unknown_services_to_enabled(self, services):
        """
        Set services not already in the state table to enabled, by default
        :param services: the services to insert if not exists
        :return: True if success
        """
        current_services_cmd = 'SELECT service_handler FROM {state_table}'.format(
            state_table=self.state_table)

        self.cursor.execute(current_services_cmd)
        created_services = [i[0] for i in self.cursor.fetchall()]
        logger.info('found services ' + str(created_services))
        print(services)
        print(created_services)
        for service in services:
            if service not in created_services:
                cmd = """
                INSERT INTO {state_table} VALUES ('{service}', 'ENABLED')
                """.format(state_table=self.state_table, service=service)
                self._execute_sql(cmd)

        return True

    def update_state(self, service, state):
        cmd = """
        UPDATE {state_table}
        SET state='{state}'
        WHERE service_handler='{service}'
        """.format(state_table=self.state_table, state=state, service=service)

        return self._execute_sql(cmd)

    def disable_service(self, service):
        ""
        return self.update_state(service, 'DISABLED')

    def enable_service(self, service):
        return self.update_state(service, 'ENABLED')

    def is_service_allowed(self, service):
        """
        returns whether or not a service is allowed to run
        :param service: service handler name
        :return: boolean indicating whether or not run is allowed
        """

        cmd = """SELECT service_handler, state FROM {state_table}
                WHERE service_handler='{service}'
        """.format(state_table=self.state_table, service=service)

        self.cursor.execute(cmd)

        results = self.cursor.fetchall()[0]

        if results[1] == 'ENABLED':
            return True

        elif results[1] == 'DISABLED':
            return False

        else:
            logger.error('service not found: ' + service)

    def insert(self, job_hash, status, timestamp, handler, payload):
        """
        Insert a Job into Splice Machine Queue
        :param job_hash: unique hash for this payload
        :param status: status of job (probably pending)
        :param timestamp: timestamp in seconds
        :param handler: target handler in the workers
        :param payload: job payload
        :return: True if success, false if not... probably request serviced already as hash is
        primary key
        """
        default_info = 'Waiting to be serviced'
        cmd = """
        INSERT INTO {table} VALUES (
            '{id}',
             {timestamp},
            '{handler}',
            '{status}',
            '{payload}',
            '{info}'
            )
        """.format(table=self.table, status=status, id=job_hash, timestamp=timestamp,
                   handler=handler, payload=dumps(payload), info=default_info)

        logger.info(cmd)
        return self._execute_sql(cmd)

    def enqueue(self, handler, payload):
        """
        Enqueue a job into Splice Machine with a status of "Pending", until it is serviced
        :param handler: the target handler, e.g. deploy or retrain
        :param payload: parameter metadata
        :return:
        """
        self.authenticate()

        timestamp = self._generate_timestamp()  # get timestamp
        # generate a unique id for each job
        job_hash = self._generate_hash(payload)
        status = 'PENDING'  # set an initial status

        success = self.insert(
            job_hash,
            status,
            timestamp,
            handler,
            payload)  # insert into db
        if success:
            logger.info('Success!')
        else:
            logger.error("Failure :(")

        return job_hash

    def upstat(self, job_id, status):
        """
        Update the status of a specific job
        :param job_id: the unique job id
        :param status: the status you would like the job id to have
        :return: True if success, False if failure... maybe record doesn't exist
        """

        cmd = """
        UPDATE {table}
            SET status='{status}'
            WHERE id='{job_id}'
        """.format(table=self.table, status=status, job_id=job_id)

        return self._execute_sql(cmd)

    def upinfo(self, job_id, message):
        """
        Update the verbose info for each job... Could be useful for a GUI later on :)
        :param job_id: unique job id
        :param message: the message you would like the job id to have
        :return:
        """

        cmd = """
           UPDATE {table}
               SET info='{message}'
               WHERE id='{job_id}'
           """.format(table=self.table, message=message, job_id=job_id)

        return self._execute_sql(cmd)

    def delete_from_queue(self, job_id):
        """
        Delete a specific job. We shouldn't really use this, as it has a high cost with a ton of
        rows... just change the status to "terminated"
        :param job_id: the unique job id
        :return: True if success, False if failure... maybe the record doesn't exist?
        """

        cmd = """
        DELETE FROM {table}
            WHERE id='{job_id}'
        """.format(table=self.table, job_id=job_id)

        return self._execute_sql(cmd)

    def dequeue(self, job_id, failed=False):
        """
        :param job_id: unique job id
        :param failed: whether the process failed
        :return: True if success, False if not... maybe record doesn't exist?
        """

        if failed:
            return self.upstat(job_id, 'FAILED')
        return self.upstat(job_id, 'FINISHED')

    def service_job(self, _auth_error=False):
        """
        Service the first job in the queue
        :return: namedtuple containing task info
        """
        self.authenticate()
        cmd = """
        SELECT TOP 1 * FROM ML.JOBS
            WHERE status='PENDING'
            ORDER BY timestamp
        """
        self.cursor.execute(cmd)
        try:
            db_task = self.cursor.fetchall()[0]
            old_task = self.Job(*db_task)
            task = self.Job(
                old_task.job_id,
                old_task.timestamp,
                old_task.handler,
                old_task.status,
                loads(
                    old_task.payload),
                old_task.info)

            self.upstat(task.job_id, 'RUNNING')
            self.upinfo(task.job_id, 'Service worker has found your request')
            return task

        except Exception as e:
            if 'connection' in str(e).lower() and not _auth_error:
                logger.error(e)
                logger.info("Authenticating...")
                self.authenticate(_force=True)
                logger.info("Retrying function...")
                self.service_job(_auth_error=True)<|MERGE_RESOLUTION|>--- conflicted
+++ resolved
@@ -8,12 +8,9 @@
 
 import jaydebeapi
 
-<<<<<<< HEAD
 logging.basicConfig(level=logging.INFO,
                     format="%(asctime)s - %(name)s (%(lineno)s) - %(levelname)s: %(message)s",
                     datefmt='%Y.%m.%d %H:%M:%S')
-=======
->>>>>>> 014d3c33
 logger = logging.getLogger('queue')
 
 __author__ = "Splice Machine, Inc."
@@ -61,7 +58,6 @@
         else:
             logger.info('Table for State exists')
 
-<<<<<<< HEAD
     def if_variable_exists(self, string_var):
         try:
             exec(string_var)
@@ -134,43 +130,11 @@
             return False
 
     def authenticate(self):
-=======
-    def _close(self):
-        logger.info('Closing Splice Machine Connection')
-
-        if self.jdbc_conn:
-            self.jdbc_conn.close()
-            self.jdbc_conn = None
-
-        if self.cursor:
-            self.cursor.close()
-            self.cursor = None
-
-    def __del__(self):
-        self._close()
-        super(SpliceMachineQueue, self).__del__() 
-
-    @staticmethod
-    def _time_hrs_difference(date_1, date_2):
-        """
-        Check the difference in hours between two dates
-        :param date_1: date 1
-        :param date_2: date 2
-        :return: float denoting the number of hours
-        """
-        difference = date_2 - date_1
-        return difference.total_seconds() / 60
-
-    @retry(delay=1, backoff=2)
-    def authenticate(self, _force=False):
-
->>>>>>> 014d3c33
         """
         If the time difference between the last time we renewed our JDBC connection
         is greater that 510 minutes, renew our connection via environment variable info
         :return: nothing
         """
-<<<<<<< HEAD
         try:
             if not self.authenticated:
                 raise Exception # go to exception case
@@ -192,7 +156,7 @@
                                             {'user': os.environ.get('USER'),
                                             'password': os.environ.get('PASSWORD'), 'ssl': "basic"},
                                             "../utilities/db-client-2.7.0.1815.jar")
-            
+
                 logger.info("Opened new JDBC Connection")
                 # establish a JDBC connection to your database
                 self.cursor = jdbc_conn.cursor()  # get a cursor
@@ -202,30 +166,6 @@
                 logger.error("ERROR! " + str(e))
                 time.sleep(2)
                 self.authenticate()
-=======
-        t_diff = SpliceMachineQueue._time_hrs_difference(self.last_authenticated, datetime.today())
-        if t_diff >= 51 or not self.authenticated or _force:
-            self._close()
-            jdbc_url = os.environ.get('JDBC_URL')
-            username = os.environ.get('USER')
-            password = os.environ.get('PASSWORD')
-            jdbc_conn = jaydebeapi.connect("com.splicemachine.db.jdbc.ClientDriver", jdbc_url,
-                                           {'user': username,
-                                            'password': password, 'ssl': "basic"},
-                                           "../utilities/db-client-2.7.0.1815.jar")
-
-            self.jdbc_conn = jdbc_conn
-
-            # establish a JDBC connection to your database
-            self.cursor = jdbc_conn.cursor()  # get a cursor
-            self.authenticated = True
-            self.last_authenticated = datetime.today()
-            if _force:
-                logger.info('Renewed JDBC Connection')
-            else:
-                logger.info('FORCED JDBC RECONNECTION!!!! THIS SHOULD\'T HAPPEN!')
-
->>>>>>> 014d3c33
     @staticmethod
     def _generate_timestamp():
         """
