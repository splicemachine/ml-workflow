--- conflicted
+++ resolved
@@ -9,11 +9,8 @@
 from sqlalchemy import (Boolean, CheckConstraint, Column, ForeignKey, Integer,
                         String, Text, DateTime, text)
 from sqlalchemy.orm import relationship, deferred
-<<<<<<< HEAD
 
-=======
 from sqlalchemy.sql.elements import TextClause
->>>>>>> 556cdf6f
 from shared.logger.logging_config import logger
 from shared.models.enums import JobStatuses
 from shared.services.database import DatabaseSQL, SQLAlchemyClient
@@ -118,11 +115,7 @@
 
     # Columns Definition
     id: Column = Column(Integer, primary_key=True, autoincrement=True)
-<<<<<<< HEAD
-    timestamp: Column = Column(DateTime, server_default=text("CURRENT TIMESTAMP"), nullable=False)
-=======
     timestamp: Column = Column(DateTime, server_default=(TextClause("CURRENT_TIMESTAMP")), nullable=False)
->>>>>>> 556cdf6f
     handler_name: Column = Column(String(SHORT_VARCHAR_SIZE), ForeignKey(Handler.name),
                                   nullable=False)
 
