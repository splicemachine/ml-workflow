class SpliceMachineException(Exception):
    def __init__(self, status_code: int, code: str, message: str):
        self.status_code = status_code
        self.code = code
        self.message = message
    def to_dict(self):
        return self.__dict__

class ExceptionCodes:
    """
    Enum for SpliceMachineException codes
    """
    ALREADY_DEPLOYED: str = 'ALREADY_DEPLOYED'
    ALREADY_EXISTS: str = 'ALREADY_EXISTS'
    BAD_ARGUMENTS: str = 'BAD_ARGUMENTS'
    DOES_NOT_EXIST: str = 'DOES_NOT_EXIST'
    INVALID_FORMAT: str = 'INVALID_FORMAT'
    INVALID_SQL: str = 'INVALID_SQL'
    INVALID_TYPE: str = 'INVALID_TYPE'
    MISSING_ARGUMENTS: str = 'MISSING_ARGUMENTS'
    NOT_AUTHORIZED: str = 'NOT_AUTHORIZED'
    UNKNOWN: str = 'UNKNOWN'
    DEPENDENCY_CONFLICT: str = 'DEPENDENCY_CONFLICT'
<<<<<<< HEAD
    NOT_DEPLOYED: str = 'NOT_DEPLOYED'
    NOT_ENABLED: str = 'NOT_ENABLED'
    NOT_DEPLOYABLE: str = 'NOT_DEPLOYABLE'
=======
    OUTDATED_VERSION: str = 'OUTDATED_VERSION'
>>>>>>> e8a56d2e
<|MERGE_RESOLUTION|>--- conflicted
+++ resolved
@@ -21,10 +21,7 @@
     NOT_AUTHORIZED: str = 'NOT_AUTHORIZED'
     UNKNOWN: str = 'UNKNOWN'
     DEPENDENCY_CONFLICT: str = 'DEPENDENCY_CONFLICT'
-<<<<<<< HEAD
     NOT_DEPLOYED: str = 'NOT_DEPLOYED'
     NOT_ENABLED: str = 'NOT_ENABLED'
     NOT_DEPLOYABLE: str = 'NOT_DEPLOYABLE'
-=======
-    OUTDATED_VERSION: str = 'OUTDATED_VERSION'
->>>>>>> e8a56d2e
+    OUTDATED_VERSION: str = 'OUTDATED_VERSION'