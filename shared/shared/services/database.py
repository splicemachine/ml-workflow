from os import environ as env_vars

from sqlalchemy import create_engine
from sqlalchemy.ext.declarative import declarative_base
from sqlalchemy.orm import scoped_session, sessionmaker

from mlflow.store.db.base_sql_model import Base as MLFlowBase
from shared.logger.logging_config import logger


class DatabaseConnectionConfig:
    """
    Database Connection Config
    """
    database_name: str = env_vars.get("DB_DATABASE_NAME", "splicedb")
    database_schema: str = env_vars['DB_USER'].upper()
    database_user: str = env_vars['DB_USER']
    database_port: str = env_vars.get('SPLICEDB_HREGION_SERVICE_PORT_JDBC', '1527')
    database_password: str = env_vars['DB_PASSWORD']
    database_host: str = env_vars['DB_HOST']

    @staticmethod
    def connection_string():
        """
        Get the SQLAlchemy Connection String
        :return: cnxn string
        """
        return f"splicemachinesa://{DatabaseConnectionConfig.database_user}:" \
               f"{DatabaseConnectionConfig.database_password}@{DatabaseConnectionConfig.database_host}:" \
               f"{DatabaseConnectionConfig.database_port}/{DatabaseConnectionConfig.database_name}"


class DatabaseEngineConfig:
    """
    Database Engine Connection Configuration
    """
    pool_size: int = 20
    max_overflow: int = env_vars.get('MAX_OVERFLOW',-1)
    echo: bool = env_vars['MODE'] == 'development'
    pool_pre_ping: bool = True

    @staticmethod
    def as_dict():
        """
        Serialize the Engine Configuration to a dictionary
        :return: serialized version
        """
        return {
            'pool_size': DatabaseEngineConfig.pool_size,
            'max_overflow': DatabaseEngineConfig.max_overflow,
            'echo': DatabaseEngineConfig.echo,
            'pool_pre_ping': DatabaseEngineConfig.pool_pre_ping
        }

<<<<<<< HEAD
=======

class SQLAlchemyClient:
    """
    Database configuration constants
    """
    engine = None  # SQLAlchemy Engine

    logging_connection = None  # Logging Connection the database

    reflector = None  # Inspector for DB reflection

    SessionMaker = None  # Session Maker
    SessionFactory = None  # Thread-safe session factory issuer

    LoggingSessionMaker = None  # Logging Session Maker
    LoggingSessionFactory = None  # Thread-safe session factory issuer

    # We have two bases because there are two different types of tables to create.
    # There are MLFlow tables (created by their code, such as Experiment
    SpliceBase = declarative_base()
    MlflowBase = MLFlowBase

    _created = False
    _job_manager_created = False

    @staticmethod
    def create_job_manager():
        """
        Create Job Manager Connection (only runs if Job Manager is used)
        """
        logger.info("Creating Job Manager Database Connection")
        SQLAlchemyClient.logging_connection = create_engine(
                DatabaseConnectionConfig.connection_string(),
                **DatabaseEngineConfig.as_dict()
            )
        logger.info("Creating Job Manager Session Maker")
        SQLAlchemyClient.LoggingSessionMaker = sessionmaker(bind=SQLAlchemyClient.logging_connection)
        logger.info("Creating Logging Factory")
        SQLAlchemyClient.LoggingSessionFactory = scoped_session(SQLAlchemyClient.LoggingSessionMaker)
        logger.info("Done.")
        SQLAlchemyClient._job_manager_created = True

    @staticmethod
    def create():
        """
        Connect to the Splice Machine Database
        :return: sqlalchemy engine
        """
        # if there are multiple writers, setting var before
        # will ensure that only one engine is created
        if not SQLAlchemyClient._created:
            logger.info("SQLAlchemy Engine has not been created... creating SQLAlchemy Client...")
            SQLAlchemyClient.engine = create_engine(
                DatabaseConnectionConfig.connection_string(),
                **DatabaseEngineConfig.as_dict()
            )
            SQLAlchemyClient.SpliceBase.metadata.bind = SQLAlchemyClient.engine
            logger.debug("Created engine...")
            SQLAlchemyClient.SessionMaker = sessionmaker(bind=SQLAlchemyClient.engine, expire_on_commit=False)
            logger.debug("Created session maker")
            SQLAlchemyClient.SessionFactory = scoped_session(SQLAlchemyClient.SessionMaker)
            logger.debug("created session factory")
            SQLAlchemyClient._created = True
            logger.debug("Created SQLAlchemy Client...")
        else:
            logger.debug("Using existing SQLAlchemy Client...")
        return SQLAlchemyClient.engine

    @staticmethod
    def execute(sql: str) -> list:
        """
        Directly Execute SQL on the
        SQLAlchemy ENGINE without
        using the ORM (more performant).

        *WARNING: Is NOT Thread Safe-- Use SessionFactory for thread-safe
        SQLAlchemy Sessions*

        :param sql: (str) the SQL to execute
        :return: (list) returned result set
        """
        return SQLAlchemyClient.engine.execute(sql)


>>>>>>> 556cdf6f
class DatabaseSQL:
    """
    Namespace for SQL Commands
    """
    feature_update_check = \
    """
    CREATE TRIGGER <schema_name>.<feature_set_tablename>_update_check
    BEFORE UPDATE 
    ON <schema_name>.<feature_set_tablename>
    REFERENCING OLD AS OLDW NEW AS NEWW
    FOR EACH ROW
    WHEN (OLDW.LAST_UPDATE_TS > NEWW.LAST_UPDATE_TS) SIGNAL SQLSTATE '2201H' SET MESSAGE_TEXT = 'LAST_UPDATE_TS must be greater than the current row.';
    """

    deployment_feature_historian = \
    """
    CREATE TRIGGER FeatureStore.deployment_historian
    AFTER UPDATE 
    ON FeatureStore.deployment
    REFERENCING OLD AS od
    FOR EACH ROW 
    INSERT INTO FeatureStore.deployment_history ( model_schema_name, model_table_name, asof_ts, training_set_id, training_set_start_ts, training_set_end_ts, run_id, last_update_ts, last_update_username)
    VALUES ( od.model_schema_name, od.model_table_name, CURRENT_TIMESTAMP, od.training_set_id, od.training_set_start_ts, od.training_set_end_ts, od.run_id, od.last_update_ts, od.last_update_username)
    """

    live_status_view_selector: str = \
        """
       SELECT mm.run_uuid,
           mm.action,
           CASE
               WHEN ((sta.tableid IS NULL
                      OR st.triggerid IS NULL
                      OR (mm.triggerid_2 IS NOT NULL
                          AND st2.triggerid IS NULL))
                     AND mm.action = 'DEPLOYED') THEN 'Table or Trigger Missing'
               ELSE mm.action
           END AS deployment_status,
           mm.tableid,
           mm.trigger_type,
           mm.triggerid,
           mm.triggerid_2,
           mm.db_env,
           mm.db_user,
           mm.action_date
    FROM DATABASE_DEPLOYED_METADATA mm
    LEFT OUTER JOIN sys.systables sta USING (tableid)
    LEFT OUTER JOIN sys.systriggers st ON (mm.triggerid = st.triggerid)
    LEFT OUTER JOIN sys.systriggers st2 ON (mm.triggerid_2 = st2.triggerid)
        """

    retrieve_jobs: str = \
        """
        SELECT id, handler_name FROM JOBS
        WHERE status='PENDING'
        ORDER BY "timestamp"
        """

    get_monthly_aggregated_jobs = \
        """
        SELECT MONTH(INNER_TABLE.parsed_date) AS month_1, COUNT(*) AS count_1, user_1
        FROM (
            SELECT "timestamp" AS parsed_date, "user" as user_1
            FROM JOBS
        ) AS INNER_TABLE
        WHERE YEAR(INNER_TABLE.parsed_date) = YEAR(CURRENT_TIMESTAMP)
        GROUP BY 1, 3
        """

    update_job_log = \
        """
        UPDATE JOBS SET LOGS=LOGS||:message 
        WHERE id=:task_id
        """
    add_database_deployed_metadata = \
        """
        INSERT INTO DATABASE_DEPLOYED_METADATA (
            run_uuid,action,tableid,trigger_type,triggerid,triggerid_2,db_env,db_user,action_date
        ) VALUES ('{run_uuid}','{action}','{tableid}','{trigger_type}','{triggerid}','{triggerid_2}','{db_env}',
            '{db_user}','{action_date}')
        """

    update_artifact_database_blob = \
        """
        UPDATE ARTIFACTS SET database_binary=:binary
        WHERE run_uuid='{run_uuid}' AND name='{name}'
        """

    add_feature_store_deployment = \
    """
    INSERT INTO FEATURESTORE.DEPLOYMENT(
        model_schema_name, model_table_name, training_set_id, 
        training_set_start_ts, training_set_end_ts, run_id, last_update_username
    ) VALUES (
        '{model_schema_name}', '{model_table_name}', {training_set_id}, 
        '{training_set_start_ts}', '{training_set_end_ts}', '{run_id}', '{last_update_username}')
    """

    update_feature_store_deployment = \
    """
    UPDATE FEATURESTORE.DEPLOYMENT
        SET 
            training_set_id={training_set_id},
            training_set_start_ts='{training_set_start_ts}',
            training_set_end_ts='{training_set_end_ts}',
            last_update_username='{last_update_username}',
            run_id='{run_id}'
        WHERE
            model_schema_name='{model_schema_name}' 
        AND
            model_table_name='{model_table_name}'
    """

    get_k8s_deployments_on_restart = \
    """
    SELECT "user",payload FROM MLManager.Jobs
    INNER JOIN 
       ( SELECT MLFlow_URL, max("timestamp") "timestamp" 
         FROM MLManager.Jobs 
         where HANDLER_NAME in ('DEPLOY_KUBERNETES','UNDEPLOY_KUBERNETES')  
         group by 1 ) LatestEvent using ("timestamp",MLFLOW_URL)
    where HANDLER_NAME='DEPLOY_KUBERNETES'
    """

class Converters:
    """
    Converters for the database
    """

    @staticmethod
    def remove_spec_detail(sql_name: str) -> str:
        """
        Remove the length/precision/size etc specification
        from a SQL Type. Example: VARCHAR(2000) -> VARCHAR
        :param sql_name:  sql identifier
        :return: cleaned sql identifier
        """
        return sql_name.split('(')[0] if '(' in sql_name else sql_name

    SQL_TYPES = ['CHAR', 'LONG VARCHAR', 'VARCHAR', 'DATE', 'TIME', 'TIMESTAMP', 'BLOB', 'CLOB', 'TEXT', 'BIGINT',
                 'DECIMAL', 'DOUBLE', 'DOUBLE PRECISION', 'INTEGER', 'NUMERIC', 'REAL', 'SMALLINT', 'TINYINT',
                 'BOOLEAN', 'INT']

    SPARK_DB_CONVERSIONS = {
        'BinaryType': 'BLOB',
        'BooleanType': 'BOOLEAN',
        'ByteType': 'TINYINT',
        'DateType': 'DATE',
        'DoubleType': 'FLOAT',
        'DecimalType': 'DECIMAL',
        'IntegerType': 'INTEGER',
        'LongType': 'BIGINT',
        'ShortType': 'SMALLINT',
        'StringType': 'VARCHAR(20000)',
        'TimestampType': 'TIMESTAMP',
        'UnknownType': 'BLOB',
        'FloatType': 'FLOAT'
    }

    DB_SPARK_CONVERSIONS = {
        'FLOAT': 'FloatType',
        'DOUBLE': 'FloatType',
        'BLOB': 'BinaryType',
        'BIGINT': 'LongType',
        'DATE': 'DateType',
        'INTEGER': 'IntegerType',
        'TIMESTAMP': 'TimestampType',
        'VARCHAR': 'StringType',
        'DECIMAL': 'DecimalType',
        'TINYINT': 'ByteType',
        'BOOLEAN': 'BooleanType',
        'SMALLINT': 'ShortType',
        'REAL': 'DoubleType',
        'NUMERIC': 'DecimalType',
        'DOUBLE PRECISION': 'DoubleType',
        'TEXT': 'StringType',
        'CLOB': 'StringType',
        'LONG VARCHAR': 'StringType',
        'CHAR': 'StringType'
    }

class SQLAlchemyClient:
    """
    Database configuration constants
    """
    engine = None  # SQLAlchemy Engine

    logging_connection = None  # Logging Connection the database

    reflector = None  # Inspector for DB reflection

    SessionMaker = None  # Session Maker
    SessionFactory = None  # Thread-safe session factory issuer

    LoggingSessionMaker = None  # Logging Session Maker
    LoggingSessionFactory = None  # Thread-safe session factory issuer

    # We have two bases because there are two different types of tables to create.
    # There are MLFlow tables (created by their code, such as Experiment
    SpliceBase = declarative_base()
    MlflowBase = MLFlowBase

    _created = False
    _job_manager_created = False

    @staticmethod
    def create_job_manager():
        """
        Create Job Manager Connection (only runs if Job Manager is used)
        """
        if not SQLAlchemyClient._created:
            raise Exception("Cannot create SQLAlchemy Job Manager Resources as `create()` has not been run")

        if SQLAlchemyClient._job_manager_created:
            logger.info("Using existing Job Manager SQLAlchemy Resources")
        else:
            logger.info("Creating Job Manager Database Connection")
            SQLAlchemyClient.logging_connection = SQLAlchemyClient.engine.connect()
            logger.info("Creating Job Manager Session Maker")
            SQLAlchemyClient.LoggingSessionMaker = sessionmaker(bind=SQLAlchemyClient.logging_connection,
                                                                expire_on_commit=False)
            logger.info("Creating Logging Factory")
            SQLAlchemyClient.LoggingSessionFactory = scoped_session(SQLAlchemyClient.LoggingSessionMaker)
            logger.info("Done.")
            SQLAlchemyClient._job_manager_created = True

    @staticmethod
    def create():
        """
        Connect to the Splice Machine Database
        :return: sqlalchemy engine
        """
        # if there are multiple writers, setting var before
        # will ensure that only one engine is created
        if not SQLAlchemyClient._created:
            logger.info("SQLAlchemy Engine has not been created... creating SQLAlchemy Client...")
            SQLAlchemyClient.engine = create_engine(
                DatabaseConnectionConfig.connection_string(),
                **DatabaseEngineConfig.as_dict()
            )
            SQLAlchemyClient.SpliceBase.metadata.bind = SQLAlchemyClient.engine
            logger.debug("Created engine...")
            SQLAlchemyClient.SessionMaker = sessionmaker(bind=SQLAlchemyClient.engine, expire_on_commit=False)
            logger.debug("Created session maker")
            SQLAlchemyClient.SessionFactory = scoped_session(SQLAlchemyClient.SessionMaker)
            logger.debug("created session factory")
            SQLAlchemyClient._created = True
            logger.debug("Created SQLAlchemy Client...")
        else:
            logger.debug("Using existing SQLAlchemy Client...")
        return SQLAlchemyClient.engine

    @staticmethod
    def execute(sql: str) -> list:
        """
        Directly Execute SQL on the
        SQLAlchemy ENGINE without
        using the ORM (more performant).

        *WARNING: Is NOT Thread Safe-- Use SessionFactory for thread-safe
        SQLAlchemy Sessions*

        :param sql: (str) the SQL to execute
        :return: (list) returned result set
        """
        return SQLAlchemyClient.engine.execute(sql)

SQLAlchemyClient.create()
SQLAlchemyClient.create_job_manager()<|MERGE_RESOLUTION|>--- conflicted
+++ resolved
@@ -51,9 +51,6 @@
             'echo': DatabaseEngineConfig.echo,
             'pool_pre_ping': DatabaseEngineConfig.pool_pre_ping
         }
-
-<<<<<<< HEAD
-=======
 
 class SQLAlchemyClient:
     """
@@ -138,7 +135,6 @@
         return SQLAlchemyClient.engine.execute(sql)
 
 
->>>>>>> 556cdf6f
 class DatabaseSQL:
     """
     Namespace for SQL Commands
@@ -319,91 +315,6 @@
         'CHAR': 'StringType'
     }
 
-class SQLAlchemyClient:
-    """
-    Database configuration constants
-    """
-    engine = None  # SQLAlchemy Engine
-
-    logging_connection = None  # Logging Connection the database
-
-    reflector = None  # Inspector for DB reflection
-
-    SessionMaker = None  # Session Maker
-    SessionFactory = None  # Thread-safe session factory issuer
-
-    LoggingSessionMaker = None  # Logging Session Maker
-    LoggingSessionFactory = None  # Thread-safe session factory issuer
-
-    # We have two bases because there are two different types of tables to create.
-    # There are MLFlow tables (created by their code, such as Experiment
-    SpliceBase = declarative_base()
-    MlflowBase = MLFlowBase
-
-    _created = False
-    _job_manager_created = False
-
-    @staticmethod
-    def create_job_manager():
-        """
-        Create Job Manager Connection (only runs if Job Manager is used)
-        """
-        if not SQLAlchemyClient._created:
-            raise Exception("Cannot create SQLAlchemy Job Manager Resources as `create()` has not been run")
-
-        if SQLAlchemyClient._job_manager_created:
-            logger.info("Using existing Job Manager SQLAlchemy Resources")
-        else:
-            logger.info("Creating Job Manager Database Connection")
-            SQLAlchemyClient.logging_connection = SQLAlchemyClient.engine.connect()
-            logger.info("Creating Job Manager Session Maker")
-            SQLAlchemyClient.LoggingSessionMaker = sessionmaker(bind=SQLAlchemyClient.logging_connection,
-                                                                expire_on_commit=False)
-            logger.info("Creating Logging Factory")
-            SQLAlchemyClient.LoggingSessionFactory = scoped_session(SQLAlchemyClient.LoggingSessionMaker)
-            logger.info("Done.")
-            SQLAlchemyClient._job_manager_created = True
-
-    @staticmethod
-    def create():
-        """
-        Connect to the Splice Machine Database
-        :return: sqlalchemy engine
-        """
-        # if there are multiple writers, setting var before
-        # will ensure that only one engine is created
-        if not SQLAlchemyClient._created:
-            logger.info("SQLAlchemy Engine has not been created... creating SQLAlchemy Client...")
-            SQLAlchemyClient.engine = create_engine(
-                DatabaseConnectionConfig.connection_string(),
-                **DatabaseEngineConfig.as_dict()
-            )
-            SQLAlchemyClient.SpliceBase.metadata.bind = SQLAlchemyClient.engine
-            logger.debug("Created engine...")
-            SQLAlchemyClient.SessionMaker = sessionmaker(bind=SQLAlchemyClient.engine, expire_on_commit=False)
-            logger.debug("Created session maker")
-            SQLAlchemyClient.SessionFactory = scoped_session(SQLAlchemyClient.SessionMaker)
-            logger.debug("created session factory")
-            SQLAlchemyClient._created = True
-            logger.debug("Created SQLAlchemy Client...")
-        else:
-            logger.debug("Using existing SQLAlchemy Client...")
-        return SQLAlchemyClient.engine
-
-    @staticmethod
-    def execute(sql: str) -> list:
-        """
-        Directly Execute SQL on the
-        SQLAlchemy ENGINE without
-        using the ORM (more performant).
-
-        *WARNING: Is NOT Thread Safe-- Use SessionFactory for thread-safe
-        SQLAlchemy Sessions*
-
-        :param sql: (str) the SQL to execute
-        :return: (list) returned result set
-        """
-        return SQLAlchemyClient.engine.execute(sql)
 
 SQLAlchemyClient.create()
 SQLAlchemyClient.create_job_manager()