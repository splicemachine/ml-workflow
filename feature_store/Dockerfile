ARG splice_base_image_version
FROM splicemachine/sm_k8_base:$splice_base_image_version

# Shiro config
ARG sm_version=3.0.0.1944
ARG shiro_core_version=shiro-core-1.2.3
ARG shiro_web_version=shiro-web-1.2.3
ARG splice_shiro_version=splice-shiro-$sm_version
ARG SHIRO_CORE_URI=https://splicemachine.s3.amazonaws.com/artifacts/$shiro_core_version.jar
ARG SHIRO_WEB_URI=https://splicemachine.s3.amazonaws.com/artifacts/$shiro_web_version.jar
ARG SPLICE_SHIRO_URI=https://splicemachine.s3.amazonaws.com/artifacts/splice-shiro-2.7.0.1915.jar

# ODBC Driver Configuration
ARG odbc_driver_version='2.7.63.0'
ARG ODBC_DRIVER_ARTIFACT='https://splice-releases.s3.amazonaws.com/odbc-driver/Linux64/splice_odbc_linux64-'$odbc_driver_version'.tar.gz'

# Defining Root Directory
ENV SRC_HOME=/opt/feature_store
ENV BUILD_HOME=/tmp

# Bug w/ click
ENV LC_ALL en_US.utf-8
ENV LANG en_US.utf-8

COPY feature_store/build $BUILD_HOME

# Install development packages.
RUN yum clean all && \
    rm -rf /var/cache/yum && \
    yum -y install $(cat /$BUILD_HOME/yum_packages.txt)

# Install ODBC Driver
RUN cd $BUILD_HOME && \
    wget -O splice_odbc.tar.gz $ODBC_DRIVER_ARTIFACT && \
    tar xzf splice_odbc.tar.gz && \
    cd splice_odbc_linux64-${odbc_driver_version} && \
    sh ./install.sh -q

# Install Python dependencies
RUN pip3 install -r $BUILD_HOME/requirements.txt

# Remove Build Directories and Create source directory
RUN rm -rf $BUILD_HOME/* && \
    mkdir -p $SRC_HOME/lib

# Copy Shiro (and dependencies) for authentication
RUN \
  curl -kLs $SHIRO_CORE_URI      -o $SRC_HOME/lib/$shiro_core_version.jar && \
  curl -kLs $SHIRO_WEB_URI       -o $SRC_HOME/lib/$shiro_web_version.jar && \
  curl -kLs $SPLICE_SHIRO_URI    -o $SRC_HOME/lib/$splice_shiro_version.jar && \
  curl -kls https://repo1.maven.org/maven2/org/slf4j/slf4j-jdk14/1.7.28/slf4j-jdk14-1.7.28.jar -o $SRC_HOME/lib/slf4j-log4j12-1.7.28.jar && \
  curl -kls https://repo1.maven.org/maven2/org/slf4j/slf4j-jdk14/1.7.28/slf4j-jdk14-1.7.28-sources.jar -o $SRC_HOME/lib/slf4j-log4j12-1.7.28-sources.jar && \
  curl -kls https://repo1.maven.org/maven2/org/slf4j/slf4j-jdk14/1.7.28/slf4j-jdk14-1.7.28-javadoc.jar -o $SRC_HOME/lib/slf4j-log4j12-1.7.28-javadoc.jar && \
  curl -kLs http://repository.splicemachine.com/nexus/content/groups/public/com/splicemachine/db-client/$sm_version/db-client-$sm_version.jar -o $SRC_HOME/lib/db-client.jar && \
  curl -kLs http://repository.splicemachine.com/nexus/content/groups/public/com/splicemachine/db-client/$sm_version/db-client-$sm_version-sources.jar -o $SRC_HOME/lib/db-client-sources.jar

COPY shared /tmp/shared
RUN pip3 install /tmp/shared/.

ENV CLASSPATH=$SRC_HOME/lib/*:/usr/local/share/py4j/py4j0.10.8.1.jar

<<<<<<< HEAD
RUN wget -q \
    https://repo.anaconda.com/miniconda/Miniconda3-latest-Linux-x86_64.sh \
    && mkdir /root/.conda \
    && bash Miniconda3-latest-Linux-x86_64.sh -b \
    && rm -f Miniconda3-latest-Linux-x86_64.sh

ENV PATH="/root/miniconda3/bin:${PATH}"
# Install Python dependencies

RUN conda install -c anaconda postgresql

RUN adduser postgres && \
    usermod -aG root postgres && \
    ln -s /root/miniconda3/bin/pg_ctl /usr/bin/pg_ctl


# Copy Source into Container
COPY feature_store/src $SRC_HOME


=======
>>>>>>> 1a4d0c57
CMD $SRC_HOME"/scripts/entrypoint.sh"<|MERGE_RESOLUTION|>--- conflicted
+++ resolved
@@ -59,7 +59,6 @@
 
 ENV CLASSPATH=$SRC_HOME/lib/*:/usr/local/share/py4j/py4j0.10.8.1.jar
 
-<<<<<<< HEAD
 RUN wget -q \
     https://repo.anaconda.com/miniconda/Miniconda3-latest-Linux-x86_64.sh \
     && mkdir /root/.conda \
@@ -79,7 +78,4 @@
 # Copy Source into Container
 COPY feature_store/src $SRC_HOME
 
-
-=======
->>>>>>> 1a4d0c57
-CMD $SRC_HOME"/scripts/entrypoint.sh"+CMD $SRC_HOME"/scripts/entrypoint.sh"
