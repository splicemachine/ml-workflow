from fastapi import HTTPException, status
from typing import List, Union, Optional, Dict
<<<<<<< HEAD
from .schemas import Feature, FeatureSet, TrainingView, TrainingSet, TrainingSetMetadata
=======
from .schemas import Feature, FeatureSet, TrainingView, TrainingSet
>>>>>>> 74913208
from . import crud
from sqlalchemy.orm import Session
from datetime import datetime
from .utils import __get_pk_columns
from shared.api.exceptions import SpliceMachineException, ExceptionCodes

"""
A set of utility functions for creating Training Set SQL 
"""

def dict_to_lower(dict):
    """
    Converts a dictionary to all lowercase keys

    :param dict: The dictionary
    :return: The lowercased dictionary
    """
    return {i.lower(): dict[i] for i in dict}


def _get_anchor_feature_set(features: List[Feature], feature_sets: List[FeatureSet]) -> FeatureSet:
    """
    From a dataframe of feature set rows, where each row has columns feature_set_id, schema_name, table_name
    and pk_cols where pk_cols is a pipe delimited string of Primary Key column names,
    this function finds which row has the superset of all primary key columns, raising an exception if none exist

    :param fset_keys: Pandas Dataframe containing FEATURE_SET_ID, SCHEMA_NAME, TABLE_NAME, and PK_COLUMNS, which
    is a | delimited string of column names
    :return: FeatureSet
    :raise: SpliceMachineException
    """
    # Get the Feature Set with the maximum number of primary key columns as the anchor
    anchor_fset = feature_sets[0]

    for fset in feature_sets:
        if len(__get_pk_columns(fset)) > len(__get_pk_columns(anchor_fset)):
            anchor_fset = fset

    # If Features are requested that come from Feature Sets that cannot be joined to our anchor, we will raise an
    # Exception and let the user know
    bad_features = []
    all_pk_cols = set(__get_pk_columns(anchor_fset))
    for fset in feature_sets:
        if not set(__get_pk_columns(fset)).issubset(all_pk_cols):
            bad_features += [f.name for f in features if f.feature_set_id == fset.feature_set_id]

    if bad_features:
        raise SpliceMachineException(status_code=status.HTTP_400_BAD_REQUEST, code=ExceptionCodes.BAD_ARGUMENTS,
                                    message=f"The provided features do not have a common join key."
                                     f"Remove features {bad_features} from your request")

    return anchor_fset


def _generate_training_set_history_sql(tvw: TrainingView, features: List[Feature],
                                       feature_sets: List[FeatureSet], start_time=None, end_time=None, create_time=None) -> str:
    """
    Generates the SQL query for creating a training set from a TrainingView and a List of Features.
    This performs the coalesces necessary to aggregate Features over time in a point-in-time consistent way

    :param tvw: The TrainingView
    :param features: List[Feature] The group of Features desired to be returned
    :param feature_sets: List[FeatureSets] the group of all Feature Sets of which Features are being selected
    :return: str the SQL necessary to execute
    """
    # SELECT clause
    sql = 'SELECT '
    for pkcol in tvw.pk_columns:  # Select primary key column(s)
        sql += f'\n\tctx.{pkcol},'

    sql += f'\n\tctx.{tvw.ts_column}, '  # Select timestamp column

    # TODO: ensure these features exist and fail gracefully if not
    for feature in features:
        sql += f'\n\tfset{feature.feature_set_id}h.{feature.name},'  # Collect all features over time

    # Select the optional label col
    if tvw.label_column:
        sql += f'\n\tctx.{tvw.label_column}'
    else:
        sql = sql.rstrip(',')

    # FROM clause
    sql += f'\nFROM ({tvw.view_sql}) ctx '

    # JOIN clause
    for fset in feature_sets:
        # Join Feature Set History
        sql += f'''\nLEFT OUTER JOIN ( 
                        SELECT h.*,coalesce(min(h.asof_ts) over (partition by h.customerid order by h.ASOF_TS ROWS BETWEEN 1 FOLLOWING AND 1 FOLLOWING), timestamp('{str(create_time)}')) until_ts 
                        FROM {fset.schema_name}.{fset.table_name}_history h
                        WHERE INGEST_TS <= timestamp('{str(create_time)}')     
                    ) fset{fset.feature_set_id}h
                        ON
                '''
        for pkcol in __get_pk_columns(fset):
            sql += f' fset{fset.feature_set_id}h.{pkcol}=ctx.{pkcol} AND '
        sql += f' ctx.{tvw.ts_column} >= fset{fset.feature_set_id}h.ASOF_TS AND ctx.{tvw.ts_column} < fset{fset.feature_set_id}h.UNTIL_TS'

    # WHERE clause on optional start and end times
    if start_time or end_time:
        sql += '\nWHERE '
        if start_time:
            sql += f"\n\tctx.{tvw.ts_column} >= '{str(start_time)}' AND"
        if end_time:
            sql += f"\n\tctx.{tvw.ts_column} <= '{str(end_time)}'"
        sql = sql.rstrip('AND')
    return sql


def _generate_training_set_sql(features: List[Feature], feature_sets: List[FeatureSet]) -> str:
    """
    Generates the SQL query for creating a training set from a List of Features (NO TrainingView).

    :param features: List[Feature] The group of Features desired to be returned
    :param feature_sets: List of Feature Sets
    :return: str the SQL necessary to execute
    """
    anchor_fset: FeatureSet = _get_anchor_feature_set(features, feature_sets)
    alias = f'fset{anchor_fset.feature_set_id}'  # We use this a lot for joins
    anchor_fset_schema = f'{anchor_fset.schema_name}.{anchor_fset.table_name} {alias} '
    remaining_fsets = [fset for fset in feature_sets if fset != anchor_fset]

    # SELECT clause
    feature_names = ','.join([f'fset{feature.feature_set_id}.{feature.name}' for feature in features])
    # Include the pk columns of the anchor feature set
    pk_cols = ','.join([f'{alias}.{pk}' for pk in __get_pk_columns(anchor_fset)])
    all_feature_columns = feature_names + ',' + pk_cols

    sql = f'SELECT {all_feature_columns} \nFROM {anchor_fset_schema}'

    # JOIN clause
    for fset in remaining_fsets:
        # Join Feature Set
        sql += f'\nLEFT OUTER JOIN {fset.schema_name}.{fset.table_name} fset{fset.feature_set_id} \n\tON '
        for ind, pkcol in enumerate(__get_pk_columns(fset)):
            if ind > 0: sql += ' AND '  # In case of multiple columns
            sql += f'fset{fset.feature_set_id}.{pkcol}={alias}.{pkcol}'
    return sql


def _create_temp_training_view(features: List[Feature], feature_sets: List[FeatureSet]) -> TrainingView:
    """
    Internal function to create a temporary Training View for training set retrieval using a Feature Set. When
    a user created

    :param fsets: List[FeatureSet]
    :param features: List[Feature]
    :return: Generated Training View
    """
    anchor_fset = _get_anchor_feature_set(features, feature_sets)
    anchor_pk_column_sql = ','.join(__get_pk_columns(anchor_fset))
    ts_col = 'LAST_UPDATE_TS'
    schema_table_name = f'{anchor_fset.schema_name}.{anchor_fset.table_name}_history'
    view_sql = f'SELECT {anchor_pk_column_sql}, ASOF_TS as {ts_col} FROM {schema_table_name}'
    return TrainingView(view_id=0, pk_columns=__get_pk_columns(anchor_fset), ts_column=ts_col, view_sql=view_sql,
                        description=None, name=None, label_column=None)

def _get_training_view_by_name(db: Session, name: str) -> List[TrainingView]:
    tvs = crud.get_training_views(db, {'name': name})
    if not tvs:
        raise SpliceMachineException(status_code=status.HTTP_404_NOT_FOUND, code=ExceptionCodes.DOES_NOT_EXIST,
                                        message=f'Could not find training view with name "{name}"')
    return tvs

<<<<<<< HEAD
def _get_training_set(db: Session, features: Union[List[Feature], List[str]], create_time: datetime, start_time: datetime = None, 
                            end_time: datetime = None, current: bool = False) -> TrainingSet:
=======
def _get_training_set(db: Session, features: Union[List[Feature], List[str]], start_time: datetime = None, end_time: datetime = None, 
                            current: bool = False) -> TrainingSet:
>>>>>>> 74913208
    # Get List[Feature]
    features = crud.process_features(db, features)

    # Get the Feature Sets
    fsets = crud.get_feature_sets(db, list({f.feature_set_id for f in features}))

    if current:
        sql = _generate_training_set_sql(features, fsets)
    else:
        temp_vw = _create_temp_training_view(features, fsets)
<<<<<<< HEAD
        sql = _generate_training_set_history_sql(temp_vw, features, fsets, start_time=start_time, end_time=end_time, create_time=create_time)
    
    metadata = TrainingSetMetadata(training_set_start_ts=start_time, training_set_end_ts=end_time, training_set_create_ts=create_time)
    return TrainingSet(sql=sql, features=features, metadata=metadata)

def _get_training_set_from_view(db: Session, view: str, create_time: datetime, features: Union[List[Feature], List[str]] = None, 
                                start_time: Optional[datetime] = None, end_time: Optional[datetime] = None) -> TrainingSet:
=======
        sql = _generate_training_set_history_sql(temp_vw, features, fsets, start_time=start_time, end_time=end_time)
    return TrainingSet(sql=sql, features=features)

def _get_training_set_from_view(db: Session, view: str, features: Union[List[Feature], List[str]] = None, start_time: Optional[datetime] = None, 
                                end_time: Optional[datetime] = None) -> TrainingSet:
>>>>>>> 74913208
    # Get features as list of Features
    features = crud.process_features(db, features) if features else crud.get_training_view_features(db, view)

    # Get List of necessary Feature Sets
    feature_set_ids = list({f.feature_set_id for f in features})  # Distinct set of IDs
    feature_sets = crud.get_feature_sets(db, feature_set_ids)

    # Get training view information (view primary key column(s), inference ts column, )
    tvw = _get_training_view_by_name(db, view)[0]

    # Generate the SQL needed to create the dataset
<<<<<<< HEAD
    sql = _generate_training_set_history_sql(tvw, features, feature_sets, start_time=start_time, end_time=end_time, create_time=create_time)
    metadata = TrainingSetMetadata(training_set_start_ts=start_time, training_set_end_ts=end_time, training_set_create_ts=create_time)
    return TrainingSet(sql=sql, training_view=tvw, features=features, metadata=metadata)
=======
    sql = _generate_training_set_history_sql(tvw, features, feature_sets, start_time=start_time, end_time=end_time)
    return TrainingSet(sql=sql, training_view=tvw, features=features)
>>>>>>> 74913208
<|MERGE_RESOLUTION|>--- conflicted
+++ resolved
@@ -1,10 +1,6 @@
 from fastapi import HTTPException, status
 from typing import List, Union, Optional, Dict
-<<<<<<< HEAD
 from .schemas import Feature, FeatureSet, TrainingView, TrainingSet, TrainingSetMetadata
-=======
-from .schemas import Feature, FeatureSet, TrainingView, TrainingSet
->>>>>>> 74913208
 from . import crud
 from sqlalchemy.orm import Session
 from datetime import datetime
@@ -170,13 +166,8 @@
                                         message=f'Could not find training view with name "{name}"')
     return tvs
 
-<<<<<<< HEAD
 def _get_training_set(db: Session, features: Union[List[Feature], List[str]], create_time: datetime, start_time: datetime = None, 
                             end_time: datetime = None, current: bool = False) -> TrainingSet:
-=======
-def _get_training_set(db: Session, features: Union[List[Feature], List[str]], start_time: datetime = None, end_time: datetime = None, 
-                            current: bool = False) -> TrainingSet:
->>>>>>> 74913208
     # Get List[Feature]
     features = crud.process_features(db, features)
 
@@ -187,7 +178,6 @@
         sql = _generate_training_set_sql(features, fsets)
     else:
         temp_vw = _create_temp_training_view(features, fsets)
-<<<<<<< HEAD
         sql = _generate_training_set_history_sql(temp_vw, features, fsets, start_time=start_time, end_time=end_time, create_time=create_time)
     
     metadata = TrainingSetMetadata(training_set_start_ts=start_time, training_set_end_ts=end_time, training_set_create_ts=create_time)
@@ -195,13 +185,6 @@
 
 def _get_training_set_from_view(db: Session, view: str, create_time: datetime, features: Union[List[Feature], List[str]] = None, 
                                 start_time: Optional[datetime] = None, end_time: Optional[datetime] = None) -> TrainingSet:
-=======
-        sql = _generate_training_set_history_sql(temp_vw, features, fsets, start_time=start_time, end_time=end_time)
-    return TrainingSet(sql=sql, features=features)
-
-def _get_training_set_from_view(db: Session, view: str, features: Union[List[Feature], List[str]] = None, start_time: Optional[datetime] = None, 
-                                end_time: Optional[datetime] = None) -> TrainingSet:
->>>>>>> 74913208
     # Get features as list of Features
     features = crud.process_features(db, features) if features else crud.get_training_view_features(db, view)
 
@@ -213,11 +196,6 @@
     tvw = _get_training_view_by_name(db, view)[0]
 
     # Generate the SQL needed to create the dataset
-<<<<<<< HEAD
     sql = _generate_training_set_history_sql(tvw, features, feature_sets, start_time=start_time, end_time=end_time, create_time=create_time)
     metadata = TrainingSetMetadata(training_set_start_ts=start_time, training_set_end_ts=end_time, training_set_create_ts=create_time)
-    return TrainingSet(sql=sql, training_view=tvw, features=features, metadata=metadata)
-=======
-    sql = _generate_training_set_history_sql(tvw, features, feature_sets, start_time=start_time, end_time=end_time)
-    return TrainingSet(sql=sql, training_view=tvw, features=features)
->>>>>>> 74913208
+    return TrainingSet(sql=sql, training_view=tvw, features=features, metadata=metadata)