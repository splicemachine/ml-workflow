--- conflicted
+++ resolved
@@ -30,16 +30,7 @@
 origins += custom_cors
 APP.add_middleware(
     middleware_class=CORSMiddleware,
-<<<<<<< HEAD
-    allow_origins=[
-        'http://localhost:8090',
-        'http://localhost:3000',
-        'https://localhost:3000',
-        'https://nonprod-gke-dev1.gke.splicemachine-dev.io' # FIXME: Temporary for new UI team dev
-    ],
-=======
     allow_origins=origins,
->>>>>>> a4a40926
     allow_credentials=True,
     allow_methods=["*"],
     allow_headers=["*"]
