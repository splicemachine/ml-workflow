
from sqlalchemy.orm import Session, aliased, load_only
from typing import List, Dict, Union, Optional, Any, Tuple, Set
from . import schemas
from .constants import SQL, SQLALCHEMY_TYPES
from shared.models import feature_store_models as models
from shared.services.database import SQLAlchemyClient, DatabaseFunctions
from shared.logger.logging_config import logger
from fastapi import status
import re
import json
from datetime import datetime
<<<<<<< HEAD
from sqlalchemy import desc, update, Integer, String, func, distinct, cast, and_, Column, event, DateTime, literal_column, text
=======
from sqlalchemy import update, Integer, String, func, distinct, cast, and_, Column, event, DateTime, literal_column, text
>>>>>>> 34882517
from .utils.utils import (__get_pk_columns, get_pk_column_str, datatype_to_sql,
                          sql_to_datatype, _sql_to_sqlalchemy_columns, model_to_schema_feature,
                          __validate_feature_data_type, __validate_primary_keys)
from mlflow.store.tracking.dbmodels.models import SqlRun, SqlTag, SqlParam
from sqlalchemy.schema import MetaData, Table, PrimaryKeyConstraint, DDL
from sqlalchemy.types import (CHAR, VARCHAR, DATE, TIME, TIMESTAMP, BLOB, CLOB, TEXT, BIGINT,
                                DECIMAL, FLOAT, INTEGER, NUMERIC, REAL, SMALLINT, BOOLEAN)
from shared.api.exceptions import SpliceMachineException, ExceptionCodes


def get_db():
    """
    Provides SqlAlchemy Session object to path operations
    """
    db = SQLAlchemyClient.SessionMaker()
    try:
        yield db
    finally:
        logger.info("Closing session")
        db.close()

def validate_feature_set(db: Session, fset: schemas.FeatureSetCreate) -> None:
    """
    Asserts a feature set doesn't already exist in the database
    :param db: SqlAlchemy Session
    :param fset: the feature set
    :return: None
    """
    logger.info("Validating Schema")
    str = f'Feature Set {fset.schema_name}.{fset.table_name} already exists. Use a different schema and/or table name.'
    # Validate Table
    if DatabaseFunctions.table_exists(fset.schema_name, fset.table_name, db.get_bind()):
        raise SpliceMachineException(status_code=status.HTTP_409_CONFLICT, code=ExceptionCodes.ALREADY_EXISTS, message=str)
    # Validate metadata
    if len(get_feature_sets(db, _filter={'table_name': fset.table_name, 'schema_name': fset.schema_name})) > 0:
        raise SpliceMachineException(status_code=status.HTTP_409_CONFLICT, code=ExceptionCodes.ALREADY_EXISTS, message=str)
    # Validate names exist
    if not fset.schema_name:
        raise SpliceMachineException(status_code=status.HTTP_400_BAD_REQUEST, code=ExceptionCodes.BAD_ARGUMENTS,
                                     message='You must specify a schema name')
    if not fset.table_name:
        raise SpliceMachineException(status_code=status.HTTP_400_BAD_REQUEST, code=ExceptionCodes.BAD_ARGUMENTS,
                                     message='You must specify a table name')

    if fset.schema_name.upper() in ('MLMANAGER', 'SYS', 'SYSVW', 'FEATURESTORE'):
        raise SpliceMachineException(status_code=status.HTTP_400_BAD_REQUEST, code=ExceptionCodes.BAD_ARGUMENTS,
                                     message=f'You cannot create feature sets in the schema {fset.schema_name}')
    if not re.match('^[A-Za-z][A-Za-z0-9_]*$', fset.schema_name, re.IGNORECASE):
            raise SpliceMachineException(status_code=status.HTTP_400_BAD_REQUEST, code=ExceptionCodes.INVALID_FORMAT,
                                     message=f'Schema {fset.schema_name} does not conform. Must start with an alphabetic character, '
                                     'and can only contains letters, numbers and underscores')
    if not re.match('^[A-Za-z][A-Za-z0-9_]*$', fset.table_name, re.IGNORECASE):
            raise SpliceMachineException(status_code=status.HTTP_400_BAD_REQUEST, code=ExceptionCodes.INVALID_FORMAT,
                                     message=f'Table {fset.table_name} does not conform. Must start with an alphabetic character, '
                                     'and can only contains letters, numbers and underscores')
    __validate_primary_keys(fset.primary_keys)


def validate_schema_table(names: List[str]) -> None:
    """
    Asserts a list names each conforms to {schema_name.table_name}
    :param names: the list of names
    :return: None
    """
    if not all([len(name.split('.')) == 2 for name in names]):
        raise SpliceMachineException(status_code=status.HTTP_400_BAD_REQUEST, code=ExceptionCodes.BAD_ARGUMENTS,
                                        message="It seems you've passed in an invalid name. " \
                                        "Names must conform to '[schema_name].[table_name]'")

def validate_feature(db: Session, name: str) -> None:
    """
    Ensures that the feature doesn't exist as all features have unique names
    :param db: SqlAlchemy Session
    :param name: the Feature name
    :return: None
    """
    # TODO: Capitalization of feature name column
    # TODO: Make more informative, add which feature set contains existing feature
    str = f"Cannot add feature {name}, feature already exists in Feature Store. Try a new feature name."
    if not re.match('^[A-Za-z][A-Za-z0-9_]*$', name, re.IGNORECASE):
        raise SpliceMachineException(status_code=status.HTTP_400_BAD_REQUEST, code=ExceptionCodes.INVALID_FORMAT,
                                     message='Feature name does not conform. Must start with an alphabetic character, '
                                     'and can only contains letters, numbers and underscores')

    l = db.query(models.Feature.name).filter(func.upper(models.Feature.name) == name.upper()).count()
    if l > 0:
        raise SpliceMachineException(status_code=status.HTTP_409_CONFLICT, code=ExceptionCodes.ALREADY_EXISTS, message=str)

def validate_feature_vector_keys(join_key_values, feature_sets) -> None:
    """
    Validates that all necessary primary keys are provided when requesting a feature vector

    :param join_key_values: dict The primary (join) key columns and values provided by the user
    :param feature_sets: List[FeatureSet] the list of Feature Sets derived from the requested Features
    :return: None. Raise Exception on bad validation
    """

    feature_set_key_columns = {fkey.lower() for fset in feature_sets for fkey in fset.primary_keys.keys()}
    missing_keys = feature_set_key_columns - join_key_values.keys()
    if missing_keys:
        raise SpliceMachineException(status_code=status.HTTP_400_BAD_REQUEST, code=ExceptionCodes.MISSING_ARGUMENTS,
                                        message=f"The following keys were not provided and must be: {missing_keys}")

def get_feature_vector(db: Session, feats: List[schemas.Feature], join_keys: Dict[str, Union[str, int]], feature_sets: List[schemas.FeatureSet], return_sql: bool) -> Union[Dict[str, Any], str]:
    """
    Gets a feature vector given a list of Features and primary key values for their corresponding Feature Sets

    :param db: SqlAlchemy Session
    :param features: List of Features
    :param join_key_values: (dict) join key values to get the proper Feature values formatted as {join_key_column_name: join_key_value}
    :param feature_sets: List of Feature Sets
    :param return_sql: Whether to return the SQL needed to get the vector or the values themselves. Default False
    :return: Dict or str (SQL statement)
    """
    metadata = MetaData(db.get_bind())

    tables = [Table(fset.table_name.lower(), metadata, PrimaryKeyConstraint(*[pk.lower() for pk in fset.primary_keys]), schema=fset.schema_name.lower(), autoload=True).\
        alias(f'fset{fset.feature_set_id}') for fset in feature_sets]
    columns = [getattr(table.c, f.name.lower()) for f in feats for table in tables if f.name.lower() in table.c]

    # For each Feature Set, for each primary key in the given feature set, get primary key value from the user provided dictionary
    filters = [getattr(table.c, pk_col.name)==join_keys[pk_col.name.lower()] 
                for table in tables for pk_col in table.primary_key]

    q = db.query(*columns).filter(and_(*filters))
    sql = str(q.statement.compile(db.get_bind(), compile_kwargs={"literal_binds": True}))

    if return_sql:
        return sql
    
    vector = db.execute(sql).first()
    return dict(vector) if vector else {}

def get_training_view_features(db: Session, training_view: str) -> List[schemas.Feature]:
    """
    Returns the available features for the given a training view name

    :param db: SqlAlchemy Session
    :param training_view: The name of the training view
    :return: A list of available Feature objects
    """
    fsk = db.query(
        models.FeatureSetKey.feature_set_id, 
        models.FeatureSetKey.key_column_name, 
        func.count().over(partition_by=models.FeatureSetKey.feature_set_id).\
            label('KeyCount')).\
        subquery('fsk')

    tc = aliased(models.TrainingView, name='tc')
    c = aliased(models.TrainingViewKey, name='c')
    f = aliased(models.Feature, name='f')

    match_keys = db.query(
        f.feature_id,
        fsk.c.KeyCount,
        func.count(distinct(fsk.c.key_column_name)).\
            label('JoinKeyMatchCount')).\
        select_from(tc).\
        join(c, (c.view_id==tc.view_id) & (c.key_type=='J')).\
        join(fsk, c.key_column_name==fsk.c.key_column_name).\
        join(f, f.feature_set_id==fsk.c.feature_set_id).\
        filter(tc.name==training_view).\
        group_by(
            f.feature_id,
            fsk.c.KeyCount).\
        subquery('match_keys')

    fl = db.query(match_keys.c.feature_id).\
        filter(match_keys.c.JoinKeyMatchCount==match_keys.c.KeyCount).\
        subquery('fl')

    q = db.query(f).filter(f.feature_id.in_(fl))


    features = [model_to_schema_feature(f) for f in q.all()]
    return features

def feature_set_is_deployed(db: Session, fset_id: int) -> bool:
    """
    Returns if this feature set is deployed or not

    :param db:  SqlAlchemy Session
    :param feature_set_id: The Feature Set ID in question
    :return: True if the feature set is deployed
    """
    return db.query(models.FeatureSet.deployed).\
        filter(models.FeatureSet.feature_set_id==fset_id).\
        all()[0]


def delete_features_from_feature_set(db: Session, feature_set_id: int):
    """
    Deletes features for a particular feature set

    :param db: Database Session
    :param features: feature IDs to delete
    """
    # Delete features
    logger.info("Removing features")
    db.query(models.Feature).filter(models.Feature.feature_set_id == feature_set_id).delete(synchronize_session='fetch')

def delete_features_set_keys(db: Session, feature_set_id: int):
    """
    Deletes feature set keys for a particular feature set

    :param db: Database Session
    :param features: feature IDs to delete
    """
    # Delete features
    logger.info("Removing features")
    db.query(models.FeatureSetKey).filter(models.FeatureSetKey.feature_set_id == feature_set_id).\
        delete(synchronize_session='fetch')

def delete_feature_set(db: Session, feature_set_id: int):
    """
    Deletes a feature set with a given ID

    :param db: Database Session
    :param feature_set_id: feature set ID to delete
    """
    db.query(models.FeatureSet).filter(models.FeatureSet.feature_set_id == feature_set_id).delete(synchronize_session='fetch')

def full_delete_feature_set(db: Session, feature_set: schemas.FeatureSet, cascade: bool = False,
                       training_sets: Set[int] = None):
    """
    Deletes a Feature Set. Drops the table. Removes keys. Potentially removes training sets if there are dependencies

    :param db: Database Session
    :param feature_set: feature set to delete
    :param training_sets: Set[int] training sets 
    :param cascade: whether to delete dependent training sets. If this is True training_sets must be set.
    """
    logger.info("Dropping table")
    DatabaseFunctions.drop_table_if_exists(feature_set.schema_name, feature_set.table_name, db.get_bind())
    logger.info("Dropping history table")
    DatabaseFunctions.drop_table_if_exists(feature_set.schema_name, f'{feature_set.table_name}_history', db.get_bind())
    if cascade and training_sets:
        logger.info(f'linked training sets: {training_sets}')
        # Delete training set features if any
        logger.info("Removing training set features")
        delete_training_set_features(db, training_sets)

        # Delete training sets
        logger.info("Removing training sets")
        delete_training_sets(db, training_sets)

    # Delete features
    logger.info("Removing features")
    delete_features_from_feature_set(db, feature_set.feature_set_id)
    # Delete Feature Set Keys
    logger.info("Removing feature set keys")
    delete_features_set_keys(db, feature_set.feature_set_id)

    # Delete feature set
    logger.info("Removing features set")
    delete_feature_set(db, feature_set.feature_set_id)


def delete_training_set_features(db: Session, training_sets: Set[int]):
    """
    Deletes training set features from training sets with the given IDs
    
    :param db: Database Session
    :param training_sets: training set IDs
    """
    db.query(models.TrainingSetFeature).filter(models.TrainingSetFeature.training_set_id.in_(training_sets)).\
            delete(synchronize_session='fetch')

def delete_training_sets(db: Session, training_sets: Set[int]):
    """
    Deletes training sets with the given IDs
    
    :param db: Database Session
    :param training_sets: training set IDs to delete
    """
    db.query(models.TrainingSet).filter(models.TrainingSet.training_set_id.in_(training_sets)).\
            delete(synchronize_session='fetch')


def delete_training_view_keys(db: Session, view_id: int):
    """
    Deletes training view keys for a particular training view

    :param db: Database Session
    :param view_id: training view ID
    """
    # Delete features
    logger.info("Removing Training View Keys")
    db.query(models.TrainingViewKey).filter(models.TrainingViewKey.view_id == view_id).\
        delete(synchronize_session='fetch')

def delete_training_view(db: Session, view_id: int):
    """
    Deletes a training view

    :param db: Database Session
    :param view_id: training view ID
    """
    db.query(models.TrainingView).filter(models.TrainingView.view_id == view_id).\
        delete(synchronize_session='fetch')


def get_feature_set_dependencies(db: Session, feature_set_id: int) -> Dict[str, Set[Any]]:
    """
    Returns the model deployments and training sets that rely on the given feature set

    :param db:  SqlAlchemy Session
    :param feature_set_id: The Feature Set ID in question
    """
    # return db.query(models.FeatureSet.deployed).filter(models.FeatureSet.feature_set_id==feature_set_id).all()[0]
    f = aliased(models.Feature, name='f')
    tset = aliased(models.TrainingSet, name='tset')
    tset_feat = aliased(models.TrainingSetFeature, name='tset_feat')
    d = aliased(models.Deployment, name='d')

    p = db.query(f.feature_id).filter(f.feature_set_id==feature_set_id).subquery('p')
    p1 = db.query(tset_feat.training_set_id).filter(tset_feat.feature_id.in_(p)).subquery('p1')
    r = db.query(tset.training_set_id, d.model_schema_name, d.model_table_name).\
        select_from(tset).\
        join(d,d.training_set_id==tset.training_set_id, isouter=True).\
        filter(tset.training_set_id.in_(p1)).all()
    deps = dict(
        model = set([f'{schema}.{table}' for _, schema, table in r if schema and table]),
        training_set = set([tid for tid, _, _ in r])
    )
    return deps

def get_training_view_dependencies(db: Session, vid: int) -> List[Dict[str,str]]:
    """
    Returns the mlflow run ID and model deployment name that rely on the given training view

    :param db:  SqlAlchemy Session
    :param feature_set_id: The Feature Set ID in question
    """
    tset = aliased(models.TrainingSet, name='tset')
    d = aliased(models.Deployment, name='d')

    p = db.query(tset.training_set_id).filter(tset.view_id == vid).subquery('p')
    res = db.query(d.model_schema_name, d.model_table_name, d.run_id).filter(d.training_set_id.in_(p)).all()

    deps = [{
        'run_id': run_id, 
        'deployment': f'{schema}.{table}'
        } for schema, table, run_id in res]
    
    return deps

def get_training_sets_from_view(db: Session, vid: int) -> List[int]:
    """
    Returns a list of training set IDs that were created from the given training view ID
    
    :param db: SqlAlchemy Session
    :param vid: The training view ID
    """
    res = db.query(models.TrainingSet.training_set_id).filter(models.TrainingSet.view_id == vid).all()
    return [i[0] for i in res] # Returns 



def get_feature_sets(db: Session, feature_set_ids: List[int] = None, feature_set_names: List[str] = None, _filter: Dict[str, str] = None) -> List[schemas.FeatureSet]:
    """
    Returns a list of available feature sets

    :param db: SqlAlchemy Session
    :param feature_set_ids: A list of feature set IDs. If none will return all FeatureSets
    :param _filter: Dictionary of filters to apply to the query. This filter can be on any attribute of FeatureSets.
        If None, will return all FeatureSets
    :return: List[FeatureSet] the list of Feature Sets
    """
    feature_sets = []
    feature_set_ids = feature_set_ids or []
    _filter = _filter or {}

    fset = aliased(models.FeatureSet, name='fset')

    queries = []
    if feature_set_ids:
        queries.append(fset.feature_set_id.in_(tuple(set(feature_set_ids))))
    if feature_set_names:
        queries.extend([and_(func.upper(fset.schema_name)==name.split('.')[0].upper(), 
            func.upper(fset.table_name)==name.split('.')[1].upper()) for name in feature_set_names])
    if _filter:
        queries.extend([getattr(fset, name) == value for name, value in _filter.items()])

    p = db.query(
        models.FeatureSetKey.feature_set_id,
        func.string_agg(models.FeatureSetKey.key_column_name, literal_column("'|'"), type_=String).\
            label('pk_columns'),
        func.string_agg(models.FeatureSetKey.key_column_data_type, literal_column("'|'"), type_=String).\
            label('pk_types')
        ).\
        group_by(models.FeatureSetKey.feature_set_id).\
        subquery('p')

    q = db.query(
        fset, 
        p.c.pk_columns, 
        p.c.pk_types).\
        join(p, fset.feature_set_id==p.c.feature_set_id).\
        filter(and_(*queries))

    for fs, pk_columns, pk_types in q.all():
        pkcols = pk_columns.split('|')
        pktypes = pk_types.split('|')
        primary_keys = {c: sql_to_datatype(k) for c, k in zip(pkcols, pktypes)}
        feature_sets.append(schemas.FeatureSet(**fs.__dict__, primary_keys=primary_keys))
    return feature_sets

def get_training_views(db: Session, _filter: Dict[str, Union[int, str]] = None) -> List[schemas.TrainingView]:
    """
    Returns a list of all available training views with an optional filter

    :param db: SqlAlchemy Session
    :param _filter: Dictionary container the filter keyword (label, description etc) and the value to filter on
        If None, will return all TrainingViews
    :return: List[TrainingView]
    """
    training_views = []

    p = db.query(
        models.TrainingViewKey.view_id,
        func.string_agg(models.TrainingViewKey.key_column_name, literal_column("','"), type_=String).\
            label('pk_columns')
        ).\
        filter(models.TrainingViewKey.key_type=='P').\
        group_by(models.TrainingViewKey.view_id).\
        subquery('p')

    c = db.query(
        models.TrainingViewKey.view_id,
        func.string_agg(models.TrainingViewKey.key_column_name, literal_column("','"), type_=String).\
            label('join_columns')
        ).\
        filter(models.TrainingViewKey.key_type=='J').\
        group_by(models.TrainingViewKey.view_id).\
        subquery('c')

    tc = aliased(models.TrainingView, name='tc')

    q = db.query(
        tc.view_id,
        tc.name,
        tc.description, 
        cast(tc.sql_text, String(1000)).label('view_sql'),
        p.c.pk_columns,
        tc.ts_column,
        tc.label_column,
        c.c.join_columns).\
        join(p, tc.view_id==p.c.view_id).\
        join(c, tc.view_id==c.c.view_id)

    if _filter:
        q = q.filter(and_(*[getattr(tc, name) == value for name, value in _filter.items()]))

    for tv in q.all():
        t = tv._asdict()
        # DB doesn't support lists so it stores , separated vals in a string
        t['pk_columns'] = t.pop('pk_columns').split(',')
        t['join_columns'] = t.pop('join_columns').split(',')
        training_views.append(schemas.TrainingView(**t))
    return training_views

def get_training_view_id(db: Session, name: str) -> int:
    """
    Returns the view_id for the given training view

    :param db: SqlAlchemy Session
    :param name: The name of the training view
    :return: in
    """
    return db.query(models.TrainingView.view_id).\
        filter(models.TrainingView.name==name).\
        first()[0]

def get_feature_descriptions_by_name(db: Session, names: List[str], sort: bool = True) -> List[schemas.FeatureDescription]:
    """
    Returns a dataframe or list of features whose names are provided

    :param db: SqlAlchemy Session
    :param names: The list of feature names
    :return: List[Feature] The list of Feature objects and their metadata. Note, this is not the Feature
    values, simply the describing metadata about the features. To create a training dataset with Feature values, see
    :py:meth:`features.FeatureStore.get_training_set` or :py:meth:`features.FeatureStore.get_feature_dataset`
    """
    f = aliased(models.Feature, name='f')
    fset = aliased(models.FeatureSet, name='fset')

    df = db.query(fset.schema_name, fset.table_name, f).\
        select_from(f).\
        join(fset, f.feature_set_id==fset.feature_set_id)

    # If they don't pass in feature names, get all features 
    if names:
        df = df.filter(func.upper(f.name).in_([name.upper() for name in names]))

    features = []
    for schema, table, feat in df.all():
        # Have to convert this to a dictionary because the models.Feature object enforces the type of 'tags'
        f = model_to_schema_feature(feat)
        features.append(schemas.FeatureDescription(**f.__dict__, feature_set_name=f'{schema}.{table}'))

    if sort:
        indices = {v.upper():i for i,v in enumerate(names)}
        features = sorted(features, key=lambda f: indices[f.name.upper()])
    return features

def _get_feature_set_counts(db) -> List[Tuple[bool,int]]:
    """
    Returns the counts of undeployed and deployed feature set as a list of tuples
    """

    fset = aliased(models.FeatureSet, name='fset')
    return db.query(fset.deployed, func.count(fset.feature_set_id)).group_by(fset.deployed).all()

def _get_feature_counts(db) -> List[Tuple[bool,int]]:
    """
    Returns the counts of undeployed and deployed features as a list of tuples
    """

    fset = aliased(models.FeatureSet, name='fset')
    f = aliased(models.Feature, name='f')
    return db.query(fset.deployed, func.count(fset.feature_set_id)).\
        join(f, f.feature_set_id==fset.feature_set_id).\
        group_by(fset.deployed).all()

def _get_num_training_sets(db) -> int:
    """
    Returns the number of training sets
    """
    return db.query(models.TrainingSet).count()

def _get_num_training_views(db) -> int:
    """
    Returns the number of training views
    """
    return db.query(models.TrainingView).count()

def _get_num_deployments(db) -> int:
    """
    Returns the number of actively deployed models that were trained using training sets from the feature store
    """
    return db.query(models.Deployment).count()

def _get_num_pending_feature_sets(db) -> int:
    """
    Returns the number of feature sets pending deployment
    """
    pend = aliased(models.PendingFeatureSetDeployment, name='pend')
    return db.query(pend).\
        filter(pend.status=='PENDING').\
        count()

def _get_num_created_models(db) -> int:
    """
    Returns the number of models that have been created and trained with a feature store training set.
    This corresponds to the number of mlflow runs with the tag splice.model_name set and the parameter
    splice.feature_store.training_set set.
    """
    return db.query(SqlRun).\
        join(SqlTag, SqlRun.run_uuid==SqlTag.run_uuid).\
        join(SqlParam, SqlRun.run_uuid==SqlParam.run_uuid).\
        filter(SqlParam.key=='splice.feature_store.training_set').\
        filter(SqlTag.key=='splice.model_name').\
        count()

def get_recent_features(db: Session, n: int = 5) -> List[str]:
    """
    Gets the top n most recently added features to the feature store

    :param db: Session
    :param n: How many features to get. Default 5
    :return: List[str] Feature names
    """
    res = db.query(models.Feature.name).order_by(desc(models.Feature.last_update_ts)).limit(n).all()
    return [i for (i,) in res]

def get_most_used_features(db: Session, n=5) -> List[str]:
    """
    Gets the top n most used features (where most used means in the most number of deployments)

    :param db: Session
    :param n: How many to return. Default 5
    :return: List[str] Feature Names
    """
    p = db.query(models.Deployment.training_set_id).subquery('p')
    p1 = db.query(models.TrainingSetFeature.feature_id).filter(models.TrainingSetFeature.training_set_id.in_(p))
    res = db.query(models.Feature.name, func.count().label('feat_count')).\
        filter(models.Feature.feature_id.in_(p1)).\
        group_by(models.Feature.name).\
        subquery('feature_count')
    res = db.query(res.c.name).order_by(res.c.feat_count).limit(n).all()
    return [i for (i,) in res]

def get_fs_summary(db: Session) -> schemas.FeatureStoreSummary:
    """
    This function returns a summary of the feature store including:
        * Number of feature sets
        * Number of deployed feature sets
        * Number of features
        * Number of deployed features
        * Number of training sets
        * Number of training views
        * Number of associated models - this is a count of the MLManager.RUNS table where the `splice.model_name` tag is set and the `splice.feature_store.training_set` parameter is set
        * Number of active (deployed) models (that have used the feature store for training)
        * Number of pending feature sets - this will will require a new table `featurestore.pending_feature_set_deployments` and it will be a count of that
    """
    feature_set_counts = _get_feature_set_counts(db)
    num_fsets = sum(i[1] for i in feature_set_counts)
    num_deployed_fsets = sum(i[1] for i in feature_set_counts if i[0]) # Only sum the ones that have Deployed=True

    feature_counts = _get_feature_counts(db)
    num_feats = sum(i[1] for i in feature_counts)
    num_deployed_feats = sum(i[1] for i in feature_counts if i[0]) # Only sum the ones that have Deployed=True

    num_training_sets = _get_num_training_sets(db)
    num_training_views = _get_num_training_views(db)
    num_created_models = _get_num_created_models(db)
    num_deployemnts = _get_num_deployments(db)
    num_pending_feature_set_deployments = _get_num_pending_feature_sets(db)

    recent_features = get_recent_features(db, 5)
    most_used_features = get_most_used_features(db, 5)

    return schemas.FeatureStoreSummary(
        num_feature_sets=num_fsets,
        num_deployed_feature_sets=num_deployed_fsets,
        num_features=num_feats,
        num_deployed_features=num_deployed_feats,
        num_training_sets=num_training_sets,
        num_training_views=num_training_views,
        num_models=num_created_models,
        num_deployed_models=num_deployemnts,
        num_pending_feature_set_deployments=num_pending_feature_set_deployments,
        recent_features=recent_features,
        most_used_features=most_used_features
    )

def update_feature_metadata(db: Session, name: str, desc: str = None,
                            tags: List[str] = None, attributes: Dict[str,str] = None) -> schemas.Feature:
    """
    Updates the metadata of a feature
    :param db: Session
    :param desc: New description of the feature
    :param tags: New tags of the feature
    :param attributes: New attributes of the feature
    """
    updates = {}
    if desc:
        updates['description'] = desc
    if tags:
        updates['tags'] = ','.join(tags)
    if attributes:
        updates['attributes'] = json.dumps(attributes)
    feat = db.query(models.Feature).filter(models.Feature.name == name)
    feat.update(updates)
    db.flush()
    return model_to_schema_feature(feat.first())
    # db.query(models.Feature).filter(models.Feature.name == name).update(updates)

def get_features_by_name(db: Session, names: List[str]) -> List[schemas.FeatureDescription]:
    """
    Returns a dataframe or list of features whose names are provided

    :param db: SqlAlchemy Session
    :param names: The list of feature names
    :return: List[Feature] The list of Feature objects and their metadata. Note, this is not the Feature
    values, simply the describing metadata about the features. To create a training dataset with Feature values, see
    :py:meth:`features.FeatureStore.get_training_set` or :py:meth:`features.FeatureStore.get_feature_dataset`
    """
    f = aliased(models.Feature, name='f')
    fset = aliased(models.FeatureSet, name='fset')

    df = db.query(f, fset.schema_name, fset.table_name, fset.deployed).\
        select_from(f).\
        join(fset, f.feature_set_id==fset.feature_set_id)


    # If they don't pass in feature names, get all features 
    if names:
        df = df.filter(func.upper(f.name).in_([name.upper() for name in names]))
    
    return df.all()


def get_feature_vector_sql(db: Session, features: List[schemas.Feature], tctx: schemas.TrainingView) -> str:
    """
    Returns the parameterized feature retrieval SQL used for online model serving.

    :param db: SqlAlchemy Session
    :param features: (List[Feature]) the list of features from the feature store to be included in the training
    :param training_view: (str) The registered training view

        :NOTE:
            .. code-block:: text

                This function will error if the view SQL is missing a view key required to retrieve the\
                desired features

    :return: (str) the parameterized feature vector SQL
    """

    sql = 'SELECT '

    # SELECT expressions
    for pkcol in tctx.pk_columns:  # Select primary key column(s)
        sql += f'\n\t{{p_{pkcol}}} {pkcol},'

    for feature in features:
        sql += f'\n\tfset{feature.feature_set_id}.{feature.name}, '  # Collect all features over time
    sql = sql.rstrip(', ')

    # FROM clause
    sql += f'\nFROM '

    # JOIN clause
    feature_set_ids = list({f.feature_set_id for f in features})  # Distinct set of IDs
    feature_sets = get_feature_sets(db, feature_set_ids)
    where = '\nWHERE '
    for fset in feature_sets:
        # Join Feature Set
        sql += f'\n\t{fset.schema_name}.{fset.table_name} fset{fset.feature_set_id}, '
        for pkcol in __get_pk_columns(fset):
            where += f'\n\tfset{fset.feature_set_id}.{pkcol}={{p_{pkcol}}} AND '

    sql = sql.rstrip(', ')
    where = where.rstrip('AND ')
    sql += where

    return sql

def register_feature_set_metadata(db: Session, fset: schemas.FeatureSetCreate) -> schemas.FeatureSet:
    fset_metadata = models.FeatureSet(schema_name=fset.schema_name, table_name=fset.table_name, description=fset.description)
    db.add(fset_metadata)
    db.flush()

    fsid = fset_metadata.feature_set_id

    for pk in __get_pk_columns(fset):
        pk_metadata = models.FeatureSetKey(feature_set_id=fsid,
                                           key_column_name=pk.upper(),
                                           key_column_data_type=datatype_to_sql(fset.primary_keys[pk]))
        db.add(pk_metadata)
    return schemas.FeatureSet(**fset.__dict__, feature_set_id=fsid)

def register_feature_metadata(db: Session, f: schemas.FeatureCreate) -> schemas.Feature:
    """
    Registers the feature's existence in the feature store
    :param db: SqlAlchemy Session
    :param f: (Feature) the feature to register
    :return: The feature metadata
    """
    feature = models.Feature(
        feature_set_id=f.feature_set_id, name=f.name, description=f.description,
        feature_data_type=datatype_to_sql(f.feature_data_type),
        feature_type=f.feature_type, tags=','.join(f.tags) if f.tags else None,
        attributes=json.dumps(f.attributes) if f.attributes else None
    )
    db.add(feature)
    db.flush()
    return model_to_schema_feature(feature)

def bulk_register_feature_metadata(db: Session, feats: List[schemas.FeatureCreate]) -> None:
    """
    Registers many features' existences in the feature store
    :param db: SqlAlchemy Session
    :param feats: (List[Feature]) the features to register
    :return: None
    """

    features: List[models.Feature] = [
        models.Feature(
            feature_set_id=f.feature_set_id, name=f.name, description=f.description,
            feature_data_type=datatype_to_sql(f.feature_data_type),
            feature_type=f.feature_type, tags=','.join(f.tags) if f.tags else None,
            attributes=json.dumps(f.attributes) if f.attributes else None
        )
        for f in feats
    ]
    db.bulk_save_objects(features)


def process_features(db: Session, features: List[Union[schemas.Feature, str]]) -> List[schemas.Feature]:
    """
    Process a list of Features parameter. If the list is strings, it converts them to Features, else returns itself

    :param db: SqlAlchemy Session
    :param features: The list of Feature names or Feature objects
    :return: List[Feature]
    """
    feat_str = [f for f in features if isinstance(f, str)]
    str_to_feat = get_feature_descriptions_by_name(db, names=feat_str) if feat_str else []
    all_features = str_to_feat + [f for f in features if not isinstance(f, str)]
    if not all(
        [isinstance(i, schemas.Feature) for i in all_features]):
        raise SpliceMachineException(status_code=status.HTTP_400_BAD_REQUEST, code=ExceptionCodes.BAD_ARGUMENTS,
                                        message="It seems you've passed in Features that are neither" \
                                        " a feature name (string) or a Feature object")
    if len(all_features) != len(features):
        old_names = set([(f if isinstance(f, str) else f.name).upper() for f in features])
        new_names = set([f.name.upper() for f in all_features])
        missing = ', '.join(old_names - new_names)
        raise SpliceMachineException(status_code=status.HTTP_404_NOT_FOUND, code=ExceptionCodes.DOES_NOT_EXIST,
                                        message=f'Could not find the following features: {missing}')
    return all_features



def deploy_feature_set(db: Session, fset: schemas.FeatureSet) -> schemas.FeatureSet:
    """
    Deploys the current feature set. Equivalent to calling fs.deploy(schema_name, table_name)
    :param db: SqlAlchemy Session
    :param fset: The feature set
    :return: List[Feature]
    """
    new_pk_cols = ','.join(f'NEWW.{p}' for p in __get_pk_columns(fset))
    new_feature_cols = ','.join(f'NEWW.{f.name}' for f in get_features(db, fset))

    metadata = MetaData(db.get_bind())

    feature_list = get_feature_column_str(db, fset)
    insert_trigger_sql = SQL.feature_set_trigger.format(
        schema=fset.schema_name, table=fset.table_name, action='INSERT', 
        pk_list=get_pk_column_str(fset), feature_list=feature_list,
        new_pk_cols=new_pk_cols, new_feature_cols=new_feature_cols)
    update_trigger_sql = SQL.feature_set_trigger.format(
        schema=fset.schema_name, table=fset.table_name, action='UPDATE', 
        pk_list=get_pk_column_str(fset), feature_list=feature_list,
        new_pk_cols=new_pk_cols, new_feature_cols=new_feature_cols)

    logger.info('Creating Feature Set...')
    pk_columns = _sql_to_sqlalchemy_columns(fset.primary_keys, True)
    ts_columns = [Column('last_update_ts', TIMESTAMP, nullable=False)]
    feature_columns = _sql_to_sqlalchemy_columns({f.name.lower(): f.feature_data_type
                                                  for f in get_features(db, fset)}, False)
    columns = pk_columns + ts_columns + feature_columns
    feature_set = Table(fset.table_name.lower(), metadata, *columns, schema=fset.schema_name.lower())
    feature_set.create(db.connection())
    logger.info('Done.')

    logger.info('Creating Feature Set History...')
    pk_columns = _sql_to_sqlalchemy_columns(fset.primary_keys, True)
    ts_columns = [Column('asof_ts', TIMESTAMP, primary_key=True), Column('ingest_ts', TIMESTAMP)]
    feature_columns = _sql_to_sqlalchemy_columns({f.name.lower(): f.feature_data_type
                                                  for f in get_features(db, fset)}, False)
    columns = pk_columns + ts_columns + feature_columns
    history = Table(f'{fset.table_name.lower()}_history', metadata, *columns, schema=fset.schema_name.lower())
    history.create(db.connection())
    logger.info('Done.')

    logger.info('Creating Historian Triggers...')
    #TODO: Add third trigger to ensure online table has newest value
    insert_trigger = DDL(insert_trigger_sql)
    db.execute(insert_trigger)
    update_trigger = DDL(update_trigger_sql)
    db.execute(update_trigger)
    logger.info('Done.')

    logger.info('Updating Metadata...')
    # Due to an issue with our sqlalchemy driver, we cannot update in the standard way with timestamps. TODO
    # So we create the update, compile it, and execute it directly
    # db.query(models.FeatureSet).filter(models.FeatureSet.feature_set_id==fset.feature_set_id).\
    #     update({models.FeatureSet.deployed: True, models.FeatureSet.deploy_ts: datetime.now()})
    updt = update(models.FeatureSet).where(models.FeatureSet.feature_set_id==fset.feature_set_id).\
        values(deployed=True, deploy_ts=text('CURRENT_TIMESTAMP'))
    stmt = updt.compile(dialect=db.get_bind().dialect, compile_kwargs={"literal_binds": True})
    db.execute(str(stmt))
    fset.deployed = True
    logger.info('Done.')
    return fset

def validate_training_view(db: Session, name, sql_text, join_keys, pk_cols, label_col=None) -> None:
    """
    Validates that the training view doesn't already exist.

    :param db: SqlAlchemy Session
    :param name: The training view name
    :param sql: The training view provided SQL
    :param join_keys: The provided join keys when creating the training view
    :param pk_cols: The primary keys of the training view
    :param label_col: The label column
    :return: None
    """
    # Validate name doesn't exist
    if len(get_training_views(db, _filter={'name': name}))> 0:
        raise SpliceMachineException(status_code=status.HTTP_409_CONFLICT, code=ExceptionCodes.ALREADY_EXISTS, message=f"Training View {name} already exists!")

    # Column comparison
    # Lazily evaluate sql resultset, ensure that the result contains all columns matching pks, join_keys, tscol and label_col
    from sqlalchemy.exc import ProgrammingError
    try:
        valid_df = db.execute(sql_text)
    except ProgrammingError as e:
        if '[Splice Machine][Splice]' in str(e):
            raise SpliceMachineException(status_code=status.HTTP_400_BAD_REQUEST, code=ExceptionCodes.INVALID_SQL,
                                            message=f'The provided SQL is incorrect. The following error was raised during '
                                            f'validation:\n\n{str(e)}') from None
        raise e

    # Ensure the label column specified is in the output of the SQL
    if label_col and not label_col.upper() in valid_df.keys():
        raise SpliceMachineException(status_code=status.HTTP_400_BAD_REQUEST, code=ExceptionCodes.INVALID_SQL,
                                        message=f"Provided label column {label_col} is not available in the provided SQL")

    # Ensure the primary key columns are in the output of the SQL
    pks = set(key.upper() for key in pk_cols)
    missing_keys = pks - set(valid_df.keys())
    if missing_keys:
        raise SpliceMachineException(status_code=status.HTTP_400_BAD_REQUEST, code=ExceptionCodes.INVALID_SQL,
                                        message=f"Provided primary key(s) {missing_keys} are not available in the provided SQL")

    # Confirm that all join_keys provided correspond to primary keys of created feature sets
    jks = set(i[0].upper() for i in db.query(distinct(models.FeatureSetKey.key_column_name)).all())
    missing_keys = set(i.upper() for i in join_keys) - jks
    if missing_keys:
        raise SpliceMachineException(status_code=status.HTTP_400_BAD_REQUEST, code=ExceptionCodes.DOES_NOT_EXIST,
                                message=f"Not all provided join keys exist. Remove {missing_keys} or " \
                                f"create a feature set that uses the missing keys")

def create_training_view(db: Session, tv: schemas.TrainingViewCreate) -> None:
    """
    Registers a training view for use in generating training SQL

    :param db: SqlAlchemy Session
    :param tv: The training view to register
    :return: None
    """
    logger.info('Building training sql...')
    train = models.TrainingView(name=tv.name, description=tv.description or 'None Provided', sql_text=tv.sql_text, ts_column=tv.ts_column,
                            label_column=tv.label_column)
    db.add(train)
    db.flush()
    logger.info('Done.')

    # Get generated view ID
    vid = train.view_id

    logger.info('Creating Join Keys')
    for i in tv.join_columns:
        logger.info(f'\tCreating Join Key {i}...')
        key = models.TrainingViewKey(view_id=vid, key_column_name=i.upper(), key_type='J')
        db.add(key)
    logger.info('Done.')
    logger.info('Creating Training View Primary Keys')
    for i in tv.pk_columns:
        logger.info(f'\tCreating Primary Key {i}...')
        key = models.TrainingViewKey(view_id=vid, key_column_name=i.upper(), key_type='P')
        db.add(key)
    logger.info('Done.')

def retrieve_training_set_metadata_from_deployment(db: Session, schema_name: str, table_name: str) -> schemas.TrainingSetMetadata:
    """
    Reads Feature Store metadata to retrieve definition of training set used to train the specified model.
    :param schema_name: model schema name
    :param table_name: model table name
    :return:
    """
    d = aliased(models.Deployment, name='d')
    ts = aliased(models.TrainingSet, name='ts')
    tsf = aliased(models.TrainingSetFeature, name='tsf')
    tv = aliased(models.TrainingView, name='tv')
    f = aliased(models.Feature, name='f')

    deploy = db.query(
        tv.name,
        d.training_set_start_ts,
        d.training_set_end_ts,
        d.training_set_create_ts,
        func.string_agg(f.name, literal_column("','"), type_=String).\
            label('features'),
        tv.label_column.label('label')
    ).\
    select_from(d).\
    join(ts, d.training_set_id==ts.training_set_id).\
    join(tsf, tsf.training_set_id==d.training_set_id).\
    outerjoin(tv, tv.view_id==ts.view_id).\
    join(f, tsf.feature_id==f.feature_id).\
    filter(and_(
        d.model_schema_name==schema_name, 
        d.model_table_name==table_name
    )).\
    group_by(tv.name,
        d.training_set_start_ts,
        d.training_set_end_ts,
        d.training_set_create_ts,
        tv.label_column
    ).first()

    if not deploy:
        raise SpliceMachineException(status_code=status.HTTP_404_NOT_FOUND, code=ExceptionCodes.DOES_NOT_EXIST, 
                                        message=f"No deployment found for {schema_name}.{table_name}")
    return schemas.TrainingSetMetadata(**deploy._asdict())

def delete_feature(db: Session, feature: models.Feature) -> None:
    db.delete(feature)

def get_deployments(db: Session, _filter: Dict[str, str] = None, feature: schemas.FeatureDescription = None,
                    feature_set: schemas.FeatureSet = None) -> List[schemas.DeploymentDescription]:
    d = aliased(models.Deployment, name='d')
    ts = aliased(models.TrainingSet, name='ts')
    f = aliased(models.Feature, name='f')
    tsf = aliased(models.TrainingSetFeature, name='tsf')
    
    q = db.query(ts.name, d).\
        join(ts, ts.training_set_id==d.training_set_id)
    
    if _filter:
        # if filter key is a column in Training_Set, get compare Training_Set column, else compare to Deployment column
        q = q.filter(and_(*[(getattr(ts, name) if hasattr(ts, name) else getattr(d, name)) == value 
                                for name, value in _filter.items()]))
    elif feature:
        q = q.join(tsf, tsf.training_set_id==ts.training_set_id).\
            filter(tsf.feature_id==feature.feature_id)
    elif feature_set:
        p = db.query(f.feature_id).filter(f.feature_set_id==feature_set.feature_set_id)
        q = q.join(tsf, tsf.training_set_id == ts.training_set_id).\
            filter(tsf.feature_id.in_(p))

    deployments = []
    for name, deployment in q.all():
        deployments.append(schemas.DeploymentDescription(**deployment.__dict__, training_set_name=name))
    return deployments

def get_features_from_deployment(db: Session, tsid: int) -> List[schemas.Feature]:
    ids = db.query(models.TrainingSetFeature.feature_id).\
        filter(models.TrainingSetFeature.training_set_id==tsid).\
        subquery('ids')

    q = db.query(models.Feature).filter(models.Feature.feature_id.in_(ids))

    features = [model_to_schema_feature(f) for f in q.all()]
    return features

# Feature/FeatureSet specific

def get_features(db: Session, fset: schemas.FeatureSet) -> List[schemas.Feature]:
    """
    Get's all of the features from this featureset as a list of splicemachine.features.Feature

    :param db: SqlAlchemy Session
    :param fset: The feature set from which to get features
    :return: List[Feature]
    """
    features = []
    if fset.feature_set_id:
        features_rows = db.query(models.Feature).\
                        filter(models.Feature.feature_set_id==fset.feature_set_id).all()
        features = [model_to_schema_feature(f) for f in features_rows]
    return features

def get_feature_column_str(db: Session, fset: schemas.FeatureSet):
    return ','.join([f.name for f in get_features(db, fset)])

def get_current_time(db: Session) -> datetime:
    return db.execute('VALUES(CURRENT_TIMESTAMP)').first()[0]<|MERGE_RESOLUTION|>--- conflicted
+++ resolved
@@ -1,8 +1,8 @@
 
-from sqlalchemy.orm import Session, aliased, load_only
-from typing import List, Dict, Union, Optional, Any, Tuple, Set
+from sqlalchemy.orm import Session, aliased
+from typing import List, Dict, Union, Any, Tuple, Set
 from . import schemas
-from .constants import SQL, SQLALCHEMY_TYPES
+from .constants import SQL
 from shared.models import feature_store_models as models
 from shared.services.database import SQLAlchemyClient, DatabaseFunctions
 from shared.logger.logging_config import logger
@@ -10,18 +10,13 @@
 import re
 import json
 from datetime import datetime
-<<<<<<< HEAD
-from sqlalchemy import desc, update, Integer, String, func, distinct, cast, and_, Column, event, DateTime, literal_column, text
-=======
-from sqlalchemy import update, Integer, String, func, distinct, cast, and_, Column, event, DateTime, literal_column, text
->>>>>>> 34882517
+from sqlalchemy import desc, update, String, func, distinct, cast, and_, Column, literal_column, text
 from .utils.utils import (__get_pk_columns, get_pk_column_str, datatype_to_sql,
                           sql_to_datatype, _sql_to_sqlalchemy_columns, model_to_schema_feature,
                           __validate_feature_data_type, __validate_primary_keys)
 from mlflow.store.tracking.dbmodels.models import SqlRun, SqlTag, SqlParam
 from sqlalchemy.schema import MetaData, Table, PrimaryKeyConstraint, DDL
-from sqlalchemy.types import (CHAR, VARCHAR, DATE, TIME, TIMESTAMP, BLOB, CLOB, TEXT, BIGINT,
-                                DECIMAL, FLOAT, INTEGER, NUMERIC, REAL, SMALLINT, BOOLEAN)
+from sqlalchemy.types import TIMESTAMP
 from shared.api.exceptions import SpliceMachineException, ExceptionCodes
 
 
