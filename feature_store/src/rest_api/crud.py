
from sqlalchemy.orm import Session, aliased, load_only
from typing import List, Dict, Union, Optional, Any, Tuple
from . import schemas
from .constants import SQL, SQL_TYPES
from shared.models import feature_store_models as models
from shared.services.database import SQLAlchemyClient
from shared.logger.logging_config import logger
from fastapi import status
import re
import json
from datetime import datetime
from sqlalchemy import inspect as peer_into_splice_db, text
from sqlalchemy import update, sql, Integer, String, func, distinct, cast, and_, Column, event, DateTime, literal_column
from .utils import __get_pk_columns, get_pk_column_str, get_pk_schema_str
from sys import exc_info as get_stack_trace
from mlflow.store.tracking.dbmodels.models import SqlRun, SqlTag, SqlParam
from sqlalchemy.schema import MetaData, Table, PrimaryKeyConstraint, DDL
from sqlalchemy.types import (CHAR, VARCHAR, DATE, TIME, TIMESTAMP, BLOB, CLOB, TEXT, BIGINT,
                                DECIMAL, FLOAT, INTEGER, NUMERIC, REAL, SMALLINT, BOOLEAN)
from shared.api.exceptions import SpliceMachineException, ExceptionCodes

SQLALCHEMY_TYPES = dict(zip(SQL_TYPES, [CHAR, VARCHAR, VARCHAR, DATE, TIME, TIMESTAMP, BLOB, CLOB, TEXT, BIGINT,
                        DECIMAL, FLOAT, FLOAT, INTEGER, NUMERIC, REAL, SMALLINT, SMALLINT, BOOLEAN, INTEGER]))

def get_db():
    """
    Provides SqlAlchemy Session object to path operations
    """
    db = SQLAlchemyClient.SessionFactory()
    try:
        yield db
    except Exception as e:
        logger.error(e)
        logger.warning("Rolling back...")
        db.rollback()
    else:
        logger.info("Committing...")
        db.commit()
        logger.info("Committed")
    finally:
        logger.info("Closing session")
        db.close()
        SQLAlchemyClient.SessionFactory.remove()

def validate_feature_set(db: Session, fset: schemas.FeatureSetCreate) -> None:
    """
    Asserts a feature set doesn't already exist in the database
    :param db: SqlAlchemy Session
    :param fset: the feature set
    :return: None
    """
    logger.info("Validating Schema")
    str = f'Feature Set {fset.schema_name}.{fset.table_name} already exists. Use a different schema and/or table name.'
    # Validate Table
    if table_exists(db, fset.schema_name, fset.table_name):
        raise SpliceMachineException(status_code=status.HTTP_409_CONFLICT, code=ExceptionCodes.ALREADY_EXISTS, message=str)
    # Validate metadata
    if len(get_feature_sets(db, _filter={'table_name': fset.table_name, 'schema_name': fset.schema_name})) > 0:
        raise SpliceMachineException(status_code=status.HTTP_409_CONFLICT, code=ExceptionCodes.ALREADY_EXISTS, message=str)

<<<<<<< HEAD
def validate_table_schema(names: List[str]) -> None:
    if not all([len(name.split('.')) == 2 for name in names]):
        raise SpliceMachineException(status_code=status.HTTP_400_BAD_REQUEST, code=ExceptionCodes.BAD_ARGUMENTS,
                                        message="It seems you've passed in an invalid name. " \
=======
def validate_feature_set_names(names: List[str]) -> None:
    if not all([len(name.split('.')) == 2 for name in names]):
        raise SpliceMachineException(status_code=status.HTTP_400_BAD_REQUEST, code=ExceptionCodes.BAD_ARGUMENTS,
                                        message="It seems you've passed in an invalid Feature Set name. " \
>>>>>>> bf84f6aa
                                        "Names must conform to '[schema_name].[table_name]'")

def validate_feature(db: Session, name: str) -> None:
    """
    Ensures that the feature doesn't exist as all features have unique names
    :param db: SqlAlchemy Session
    :param name: the Feature name
    :return: None
    """
    # TODO: Capitalization of feature name column
    # TODO: Make more informative, add which feature set contains existing feature
    str = f"Cannot add feature {name}, feature already exists in Feature Store. Try a new feature name."
    if not re.match('^[A-Za-z][A-Za-z0-9_]*$', name, re.IGNORECASE):
        raise SpliceMachineException(status_code=status.HTTP_400_BAD_REQUEST, code=ExceptionCodes.INVALID_FORMAT,
                                     message='Feature name does not conform. Must start with an alphabetic character, '
                                     'and can only contains letters, numbers and underscores')

    l = db.query(models.Feature.name).filter(func.upper(models.Feature.name) == name.upper()).count()
    if l > 0:
        raise SpliceMachineException(status_code=status.HTTP_409_CONFLICT, code=ExceptionCodes.ALREADY_EXISTS, message=str)

def validate_feature_vector_keys(join_key_values, feature_sets) -> None:
    """
    Validates that all necessary primary keys are provided when requesting a feature vector

    :param join_key_values: dict The primary (join) key columns and values provided by the user
    :param feature_sets: List[FeatureSet] the list of Feature Sets derived from the requested Features
    :return: None. Raise Exception on bad validation
    """

    feature_set_key_columns = {fkey.lower() for fset in feature_sets for fkey in fset.primary_keys.keys()}
    missing_keys = feature_set_key_columns - join_key_values.keys()
    if missing_keys:
        raise SpliceMachineException(status_code=status.HTTP_400_BAD_REQUEST, code=ExceptionCodes.MISSING_ARGUMENTS,
                                        message=f"The following keys were not provided and must be: {missing_keys}")

def get_feature_vector(db: Session, feats: List[schemas.Feature], join_keys: Dict[str, Union[str, int]], feature_sets: List[schemas.FeatureSet], return_sql: bool) -> Union[Dict[str, Any], str]:
    """
    Gets a feature vector given a list of Features and primary key values for their corresponding Feature Sets

    :param db: SqlAlchemy Session
    :param features: List of Features
    :param join_key_values: (dict) join key values to get the proper Feature values formatted as {join_key_column_name: join_key_value}
    :param feature_sets: List of Feature Sets
    :param return_sql: Whether to return the SQL needed to get the vector or the values themselves. Default False
    :return: Dict or str (SQL statement)
    """
    metadata = MetaData(db.get_bind())

    tables = [Table(fset.table_name, metadata, PrimaryKeyConstraint(*[pk.lower() for pk in fset.primary_keys]), schema=fset.schema_name, autoload=True).\
        alias(f'fset{fset.feature_set_id}') for fset in feature_sets]
    columns = [getattr(table.c, f.name.lower()) for table in tables for f in feats if f.name.lower() in table.c]
    
    # For each Feature Set, for each primary key in the given feature set, get primary key value from the user provided dictionary
    filters = [getattr(table.c, pk_col.name)==join_keys[pk_col.name.lower()] 
                for table in tables for pk_col in table.primary_key]

    q = db.query(*columns).filter(and_(*filters))

    if return_sql:
        return str(q.statement.compile(db.get_bind(), compile_kwargs={"literal_binds": True}))
    
    vector = q.first()
    return vector._asdict() if vector else {}

def get_training_view_features(db: Session, training_view: str) -> List[schemas.Feature]:
    """
    Returns the available features for the given a training view name

    :param db: SqlAlchemy Session
    :param training_view: The name of the training view
    :return: A list of available Feature objects
    """
    fsk = db.query(
        models.FeatureSetKey.feature_set_id, 
        models.FeatureSetKey.key_column_name, 
        func.count().over(partition_by=models.FeatureSetKey.feature_set_id).\
            label('KeyCount')).\
        subquery('fsk')

    tc = aliased(models.TrainingView, name='tc')
    c = aliased(models.TrainingViewKey, name='c')
    f = aliased(models.Feature, name='f')

    match_keys = db.query(
        f.feature_id,
        fsk.c.KeyCount,
        func.count(distinct(fsk.c.key_column_name)).\
            label('JoinKeyMatchCount')).\
        select_from(tc).\
        join(c, (c.view_id==tc.view_id) & (c.key_type=='J')).\
        join(fsk, c.key_column_name==fsk.c.key_column_name).\
        join(f, f.feature_set_id==fsk.c.feature_set_id).\
        filter(tc.name==training_view).\
        group_by(
            f.feature_id,
            fsk.c.KeyCount).\
        subquery('match_keys')

    fl = db.query(match_keys.c.feature_id).\
        filter(match_keys.c.JoinKeyMatchCount==match_keys.c.KeyCount).\
        subquery('fl')

    q = db.query(f).filter(f.feature_id.in_(fl))

    features = []
    for feat in q.all():
        # Have to convert this to a dictionary because the models.Feature object enforces the type of 'tags'
        f = feat.__dict__
        f['tags'] = json.loads(f['tags']) if 'tags' in f else None
        features.append(schemas.Feature(**f))
    return features

def get_feature_sets(db: Session, feature_set_ids: List[int] = None, feature_set_names: List[str] = None, _filter: Dict[str, str] = None) -> List[schemas.FeatureSet]:
    """
    Returns a list of available feature sets

    :param db: SqlAlchemy Session
    :param feature_set_ids: A list of feature set IDs. If none will return all FeatureSets
    :param _filter: Dictionary of filters to apply to the query. This filter can be on any attribute of FeatureSets.
        If None, will return all FeatureSets
    :return: List[FeatureSet] the list of Feature Sets
    """
    feature_sets = []
    feature_set_ids = feature_set_ids or []
    _filter = _filter or {}

    fset = aliased(models.FeatureSet, name='fset')

    queries = []
    if feature_set_ids:
        queries.append(fset.feature_set_id.in_(tuple(set(feature_set_ids))))
    if feature_set_names:
        queries.extend([and_(func.upper(fset.schema_name)==name.split('.')[0].upper(), 
            func.upper(fset.table_name)==name.split('.')[1].upper()) for name in feature_set_names])
    if _filter:
        queries.extend([getattr(fset, name) == value for name, value in _filter.items()])

    p = db.query(
        models.FeatureSetKey.feature_set_id,
        func.string_agg(models.FeatureSetKey.key_column_name, literal_column("'|'"), type_=String).\
            label('pk_columns'),
        func.string_agg(models.FeatureSetKey.key_column_data_type, literal_column("'|'"), type_=String).\
            label('pk_types')
        ).\
        group_by(models.FeatureSetKey.feature_set_id).\
        subquery('p')

    q = db.query(
        fset, 
        p.c.pk_columns, 
        p.c.pk_types).\
        join(p, fset.feature_set_id==p.c.feature_set_id).\
        filter(and_(*queries))

    for fs, pk_columns, pk_types in q.all():
        pkcols = pk_columns.split('|')
        pktypes = pk_types.split('|')
        primary_keys = {c: k for c, k in zip(pkcols, pktypes)}
        feature_sets.append(schemas.FeatureSet(**fs.__dict__, primary_keys=primary_keys))
    return feature_sets

def get_training_views(db: Session, _filter: Dict[str, Union[int, str]] = None) -> List[schemas.TrainingView]:
    """
    Returns a list of all available training views with an optional filter

    :param db: SqlAlchemy Session
    :param _filter: Dictionary container the filter keyword (label, description etc) and the value to filter on
        If None, will return all TrainingViews
    :return: List[TrainingView]
    """
    training_views = []

    p = db.query(
        models.TrainingViewKey.view_id,
        func.string_agg(models.TrainingViewKey.key_column_name, literal_column("','"), type_=String).\
            label('pk_columns')
        ).\
        filter(models.TrainingViewKey.key_type=='P').\
        group_by(models.TrainingViewKey.view_id).\
        subquery('p')

    c = db.query(
        models.TrainingViewKey.view_id,
        func.string_agg(models.TrainingViewKey.key_column_name, literal_column("','"), type_=String).\
            label('join_columns')
        ).\
        filter(models.TrainingViewKey.key_type=='J').\
        group_by(models.TrainingViewKey.view_id).\
        subquery('c')

    tc = aliased(models.TrainingView, name='tc')

    q = db.query(
        tc.view_id,
        tc.name,
        tc.description, 
        cast(tc.sql_text, String(1000)).label('view_sql'),
        p.c.pk_columns,
        tc.ts_column,
        tc.label_column,
        c.c.join_columns).\
        join(p, tc.view_id==p.c.view_id).\
        join(c, tc.view_id==c.c.view_id)

    if _filter:
        q = q.filter(and_(*[getattr(tc, name) == value for name, value in _filter.items()]))

    for tv in q.all():
        t = tv._asdict()
        # DB doesn't support lists so it stores , separated vals in a string
        t['pk_columns'] = t.pop('pk_columns').split(',')
        t['join_columns'] = t.pop('join_columns').split(',')
        training_views.append(schemas.TrainingView(**t))
    return training_views

def get_training_view_id(db: Session, name: str) -> int:
    """
    Returns the view_id for the given training view

    :param db: SqlAlchemy Session
    :param name: The name of the training view
    :return: in
    """
    return db.query(models.TrainingView.view_id).\
        filter(models.TrainingView.name==name).\
        first()[0]

def get_feature_descriptions_by_name(db: Session, names: List[str]) -> List[schemas.FeatureDescription]:
    """
    Returns a dataframe or list of features whose names are provided

    :param db: SqlAlchemy Session
    :param names: The list of feature names
    :return: List[Feature] The list of Feature objects and their metadata. Note, this is not the Feature
    values, simply the describing metadata about the features. To create a training dataset with Feature values, see
    :py:meth:`features.FeatureStore.get_training_set` or :py:meth:`features.FeatureStore.get_feature_dataset`
    """
    f = aliased(models.Feature, name='f')
    fset = aliased(models.FeatureSet, name='fset')

    df = db.query(fset.schema_name, fset.table_name, f).\
        select_from(f).\
        join(fset, f.feature_set_id==fset.feature_set_id)

    # If they don't pass in feature names, get all features 
    if names:
        df = df.filter(func.upper(f.name).in_([name.upper() for name in names]))

    features = []
    for schema, table, feat in df.all():
        # Have to convert this to a dictionary because the models.Feature object enforces the type of 'tags'
        f = feat.__dict__
        f['tags'] = json.loads(str(f['tags'])) if 'tags' in f else None
        features.append(schemas.FeatureDescription(**f, feature_set_name=f'{schema}.{table}'))
    return features

def _get_feature_set_counts(db) -> List[Tuple[bool,int]]:
    """
    Returns the counts of undeployed and deployed feature set as a list of tuples
    """

    fset = aliased(models.FeatureSet, name='fset')
    return db.query(fset.deployed, func.count(fset.feature_set_id)).group_by(fset.deployed).all()

def _get_feature_counts(db) -> List[Tuple[bool,int]]:
    """
    Returns the counts of undeployed and deployed features as a list of tuples
    """

    fset = aliased(models.FeatureSet, name='fset')
    f = aliased(models.FeatureSet, name='f')
    return db.query(fset.deployed, func.count(fset.feature_set_id)).\
        join(f, f.feature_set_id==fset.feature_set_id).\
        group_by(fset.deployed).all()

def _get_num_training_sets(db) -> int:
    """
    Returns the number of training sets
    """
    return db.query(models.TrainingSet).count()

def _get_num_training_views(db) -> int:
    """
    Returns the number of training views
    """
    return db.query(models.TrainingView).count()

def _get_num_deployments(db) -> int:
    """
    Returns the number of actively deployed models that were trained using training sets from the feature store
    """
    return db.query(models.Deployment).count()

def _get_num_pending_feature_sets(db) -> int:
    """
    Returns the number of feature sets pending deployment
    """
    pend = aliased(models.PendingFeatureSetDeployment, name='pend')
    return db.query(pend).\
        filter(pend.status=='PENDING').\
        count()

def _get_num_created_models(db) -> int:
    """
    Returns the number of models that have been created and trained with a feature store training set.
    This corresponds to the number of mlflow runs with the tag splice.model_name set and the parameter
    splice.feature_store.training_set set.
    """
    return db.query(SqlRun).\
        join(SqlTag, SqlRun.run_uuid==SqlTag.run_uuid).\
        join(SqlParam, SqlRun.run_uuid==SqlParam.run_uuid).\
        filter(SqlParam.key=='splice.feature_store.training_set').\
        filter(SqlTag.key=='splice.model_name').\
        count()

def get_fs_summary(db: Session) -> schemas.FeatureStoreSummary:
    """
    This function returns a summary of the feature store including:
        * Number of feature sets
        * Number of deployed feature sets
        * Number of features
        * Number of deployed features
        * Number of training sets
        * Number of training views
        * Number of associated models - this is a count of the MLManager.RUNS table where the `splice.model_name` tag is set and the `splice.feature_store.training_set` parameter is set
        * Number of active (deployed) models (that have used the feature store for training)
        * Number of pending feature sets - this will will require a new table `featurestore.pending_feature_set_deployments` and it will be a count of that
    """

    feature_set_counts = _get_feature_set_counts(db)
    num_fsets = sum(i[1] for i in feature_set_counts)
    num_deployed_fsets = sum(i[1] for i in feature_set_counts if i[0]) # Only sum the ones that have Deployed=True

    feature_counts = _get_feature_counts(db)
    num_feats = sum(i[1] for i in feature_counts)
    num_deployed_feats = sum(i[1] for i in feature_counts if i[0]) # Only sum the ones that have Deployed=True

    num_training_sets = _get_num_training_sets(db)
    num_training_views = _get_num_training_views(db)
    num_created_models = _get_num_created_models(db)
    num_deployemnts = _get_num_deployments(db)
    num_pending_feature_set_deployments = _get_num_pending_feature_sets(db)

    return schemas.FeatureStoreSummary(
        num_feature_sets=num_fsets,
        num_deployed_feature_sets=num_deployed_fsets,
        num_features=num_feats,
        num_deployed_features=num_deployed_feats,
        num_training_sets=num_training_sets,
        num_training_views=num_training_views,
        num_models=num_created_models,
        num_deployed_models=num_deployemnts,
        num_pending_feature_set_deployments=num_pending_feature_set_deployments
    )


def get_features_by_name(db: Session, names: List[str]) -> List[schemas.FeatureDescription]:
    """
    Returns a dataframe or list of features whose names are provided

    :param db: SqlAlchemy Session
    :param names: The list of feature names
    :return: List[Feature] The list of Feature objects and their metadata. Note, this is not the Feature
    values, simply the describing metadata about the features. To create a training dataset with Feature values, see
    :py:meth:`features.FeatureStore.get_training_set` or :py:meth:`features.FeatureStore.get_feature_dataset`
    """
    f = aliased(models.Feature, name='f')
    fset = aliased(models.FeatureSet, name='fset')

    df = db.query(f, fset.schema_name, fset.table_name, fset.deployed).\
        select_from(f).\
        join(fset, f.feature_set_id==fset.feature_set_id)


    # If they don't pass in feature names, get all features 
    if names:
        df = df.filter(func.upper(f.name).in_([name.upper() for name in names]))
    
    return df.all()


def get_feature_vector_sql(db: Session, features: List[schemas.Feature], tctx: schemas.TrainingView) -> str:
    """
    Returns the parameterized feature retrieval SQL used for online model serving.

    :param db: SqlAlchemy Session
    :param features: (List[Feature]) the list of features from the feature store to be included in the training
    :param training_view: (str) The registered training view

        :NOTE:
            .. code-block:: text

                This function will error if the view SQL is missing a view key required to retrieve the\
                desired features

    :return: (str) the parameterized feature vector SQL
    """

    sql = 'SELECT '

    # SELECT expressions
    for pkcol in tctx.pk_columns:  # Select primary key column(s)
        sql += f'\n\t{{p_{pkcol}}} {pkcol},'

    for feature in features:
        sql += f'\n\tfset{feature.feature_set_id}.{feature.name}, '  # Collect all features over time
    sql = sql.rstrip(', ')

    # FROM clause
    sql += f'\nFROM '

    # JOIN clause
    feature_set_ids = list({f.feature_set_id for f in features})  # Distinct set of IDs
    feature_sets = get_feature_sets(db, feature_set_ids)
    where = '\nWHERE '
    for fset in feature_sets:
        # Join Feature Set
        sql += f'\n\t{fset.schema_name}.{fset.table_name} fset{fset.feature_set_id}, '
        for pkcol in __get_pk_columns(fset):
            where += f'\n\tfset{fset.feature_set_id}.{pkcol}={{p_{pkcol}}} AND '

    sql = sql.rstrip(', ')
    where = where.rstrip('AND ')
    sql += where

    return sql

def register_feature_set_metadata(db: Session, fset: schemas.FeatureSetCreate) -> schemas.FeatureSet:
    fset_metadata = models.FeatureSet(schema_name=fset.schema_name, table_name=fset.table_name, description=fset.description)
    db.add(fset_metadata)
    db.flush()

    fsid = fset_metadata.feature_set_id

    for pk in __get_pk_columns(fset):
        pk_metadata = models.FeatureSetKey(feature_set_id=fsid, 
            key_column_name=pk.upper(), 
            key_column_data_type=fset.primary_keys[pk])
        db.add(pk_metadata)
    return schemas.FeatureSet(**fset.__dict__, feature_set_id=fsid)

def register_feature_metadata(db: Session, f: schemas.FeatureCreate) -> schemas.Feature:
    """
    Registers the feature's existence in the feature store
    :param db: SqlAlchemy Session
    :param f: (Feature) the feature to register
    :return: None
    """
    feature = models.Feature(
        feature_set_id=f.feature_set_id, name=f.name, description=f.description,
        feature_data_type=f.feature_data_type,
        feature_type=f.feature_type, tags=json.dumps(f.tags)
    )
    db.add(feature)
    db.flush()
    fd = feature.__dict__
    fd['tags'] = json.loads(fd['tags']) if 'tags' in fd else None
    return schemas.Feature(**fd)

def process_features(db: Session, features: List[Union[schemas.Feature, str]]) -> List[schemas.Feature]:
    """
    Process a list of Features parameter. If the list is strings, it converts them to Features, else returns itself

    :param db: SqlAlchemy Session
    :param features: The list of Feature names or Feature objects
    :return: List[Feature]
    """
    feat_str = [f for f in features if isinstance(f, str)]
    str_to_feat = get_feature_descriptions_by_name(db, names=feat_str) if feat_str else []
    all_features = str_to_feat + [f for f in features if not isinstance(f, str)]
    if not all(
        [isinstance(i, schemas.Feature) for i in all_features]):
        raise SpliceMachineException(status_code=status.HTTP_400_BAD_REQUEST, code=ExceptionCodes.BAD_ARGUMENTS,
                                        message="It seems you've passed in Features that are neither" \
                                        " a feature name (string) or a Feature object")
    return all_features

def deploy_feature_set(db: Session, fset: schemas.FeatureSet) -> schemas.FeatureSet:
    """
    Deploys the current feature set. Equivalent to calling fs.deploy(schema_name, table_name)
    :param db: SqlAlchemy Session
    :param fset: The feature set
    :return: List[Feature]
    """
    old_pk_cols = ','.join(f'OLDW.{p}' for p in __get_pk_columns(fset))
    old_feature_cols = ','.join(f'OLDW.{f.name}' for f in get_features(db, fset))

    metadata = MetaData(db.get_bind())

    trigger_sql = SQL.feature_set_trigger.format(
        schema=fset.schema_name, table=fset.table_name, pk_list=get_pk_column_str(fset),
        feature_list=get_feature_column_str(db, fset), old_pk_cols=old_pk_cols, old_feature_cols=old_feature_cols)

    logger.info('Creating Feature Set...')
    pk_columns = [Column(k.lower(), SQLALCHEMY_TYPES[fset.primary_keys[k]], primary_key=True) for k in fset.primary_keys]
    ts_columns = [Column('last_update_ts', TIMESTAMP)]
    feature_columns = [Column(f.name.lower(), SQLALCHEMY_TYPES[f.feature_data_type]) for f in get_features(db, fset)]
    columns = pk_columns + ts_columns + feature_columns
    feature_set = Table(fset.table_name.lower(), metadata, *columns, schema=fset.schema_name.lower())
    feature_set.create(db.connection())
    logger.info('Done.')

    logger.info('Creating Feature Set History...')
    pk_columns = [Column(k.lower(), SQLALCHEMY_TYPES[fset.primary_keys[k]], primary_key=True) for k in fset.primary_keys]
    ts_columns = [Column('asof_ts', TIMESTAMP, primary_key=True), Column('until_ts', TIMESTAMP, primary_key=True)]
    feature_columns = [Column(f.name.lower(), SQLALCHEMY_TYPES[f.feature_data_type]) for f in get_features(db, fset)]
    columns = pk_columns + ts_columns + feature_columns
    history = Table(f'{fset.table_name.lower()}_history', metadata, *columns, schema=fset.schema_name.lower())
    history.create(db.connection())
    logger.info('Done.')

    logger.info('Creating Historian Trigger...')
    trigger = DDL(trigger_sql)
    db.execute(trigger)
    logger.info('Done.')

    logger.info('Updating Metadata...')
    # Due to an issue with our sqlalchemy driver, we cannot update in the standard way with timestamps. TODO
    # So we create the update, compile it, and execute it directly
    # db.query(models.FeatureSet).filter(models.FeatureSet.feature_set_id==fset.feature_set_id).\
    #     update({models.FeatureSet.deployed: True, models.FeatureSet.deploy_ts: datetime.now()})
    updt = update(models.FeatureSet).where(models.FeatureSet.feature_set_id==fset.feature_set_id).\
        values(deployed=True, deploy_ts=text('CURRENT_TIMESTAMP'))
    stmt = updt.compile(dialect=db.get_bind().dialect, compile_kwargs={"literal_binds": True})
    db.execute(str(stmt))
    fset.deployed = True
    logger.info('Done.')
    return fset

def validate_training_view(db: Session, name, sql_text, join_keys, label_col=None) -> None:
    """
    Validates that the training view doesn't already exist.

    :param db: SqlAlchemy Session
    :param name: The training view name
    :param sql: The training view provided SQL
    :param join_keys: The provided join keys when creating the training view
    :param label_col: The label column
    :return: None
    """
    # Validate name doesn't exist
    if len(get_training_views(db, _filter={'name': name}))> 0:
        raise SpliceMachineException(status_code=status.HTTP_409_CONFLICT, code=ExceptionCodes.ALREADY_EXISTS, message=f"Training View {name} already exists!")

    # Column comparison
    # Lazily evaluate sql resultset, ensure that the result contains all columns matching pks, join_keys, tscol and label_col
    from sqlalchemy.exc import ProgrammingError
    try:
        valid_df = db.execute(sql_text).first()
    except ProgrammingError as e:
        if '[Splice Machine][Splice]' in str(e):
            raise SpliceMachineException(status_code=status.HTTP_400_BAD_REQUEST, code=ExceptionCodes.INVALID_SQL,
                                            message=f'The provided SQL is incorrect. The following error was raised during '
                                            f'validation:\n\n{str(e)}') from None
        raise e

    # Ensure the label column specified is in the output of the SQL
    if label_col and not label_col in valid_df.keys():
        raise SpliceMachineException(status_code=status.HTTP_400_BAD_REQUEST, code=ExceptionCodes.INVALID_SQL,
                                        message=f"Provided label column {label_col} is not available in the provided SQL")
    # Confirm that all join_keys provided correspond to primary keys of created feature sets
    pks = set(i[0].upper() for i in db.query(distinct(models.FeatureSetKey.key_column_name)).all())
    missing_keys = set(i.upper() for i in join_keys) - pks
    if missing_keys:
        raise SpliceMachineException(status_code=status.HTTP_400_BAD_REQUEST, code=ExceptionCodes.DOES_NOT_EXIST,
                                message=f"Not all provided join keys exist. Remove {missing_keys} or " \
                                f"create a feature set that uses the missing keys")

def create_training_view(db: Session, tv: schemas.TrainingViewCreate) -> None:
    """
    Registers a training view for use in generating training SQL

    :param db: SqlAlchemy Session
    :param tv: The training view to register
    :return: None
    """
    logger.info('Building training sql...')
    train = models.TrainingView(name=tv.name, description=tv.description or 'None Provided', sql_text=tv.sql_text, ts_column=tv.ts_column,
                            label_column=tv.label_column)
    db.add(train)
    db.flush()
    logger.info('Done.')

    # Get generated view ID
    vid = train.view_id

    logger.info('Creating Join Keys')
    for i in tv.join_columns:
        logger.info(f'\tCreating Join Key {i}...')
        key = models.TrainingViewKey(view_id=vid, key_column_name=i.upper(), key_type='J')
        db.add(key)
    logger.info('Done.')
    logger.info('Creating Training View Primary Keys')
    for i in tv.pk_columns:
        logger.info(f'\tCreating Primary Key {i}...')
        key = models.TrainingViewKey(view_id=vid, key_column_name=i.upper(), key_type='P')
        db.add(key)
    logger.info('Done.')

def retrieve_training_set_metadata_from_deployement(db: Session, schema_name: str, table_name: str) -> schemas.TrainingSetMetadata:
    """
    Reads Feature Store metadata to retrieve definition of training set used to train the specified model.
    :param schema_name: model schema name
    :param table_name: model table name
    :return:
    """
    d = aliased(models.Deployment, name='d')
    ts = aliased(models.TrainingSet, name='ts')
    tsf = aliased(models.TrainingSetFeature, name='tsf')
    tv = aliased(models.TrainingView, name='tv')
    f = aliased(models.Feature, name='f')

    deploy = db.query(
        tv.name,
        d.training_set_start_ts,
        d.training_set_end_ts,
        func.string_agg(f.name, literal_column("','"), type_=String).\
            label('features')
    ).\
    select_from(d).\
    join(ts, d.training_set_id==ts.training_set_id).\
    join(tsf, tsf.training_set_id==d.training_set_id).\
    outerjoin(tv, tv.view_id==ts.view_id).\
    join(f, tsf.feature_id==f.feature_id).\
    filter(and_(
        d.model_schema_name==schema_name, 
        d.model_table_name==table_name
    )).\
    group_by(tv.name,
        d.training_set_start_ts,
        d.training_set_end_ts
    ).first()

    if not deploy:
        raise SpliceMachineException(status_code=status.HTTP_404_NOT_FOUND, code=ExceptionCodes.DOES_NOT_EXIST, 
                                        message=f"No deployment found for {schema_name}.{table_name}")
    return schemas.TrainingSetMetadata(**deploy._asdict())

def delete_feature(db: Session, feature: models.Feature) -> None:
    db.delete(feature)

<<<<<<< HEAD
def get_deployments(db: Session, _filter: Dict[str, str] = None) -> List[schemas.DeploymentDescription]:
=======
def get_deployments(db: Session, _filter: Dict[str, str] = None):
>>>>>>> bf84f6aa
    d = aliased(models.Deployment, name='d')
    ts = aliased(models.TrainingSet, name='ts')
    
    q = db.query(ts.name, d).\
        join(ts, ts.training_set_id==d.training_set_id)

<<<<<<< HEAD
    if _filter:
        q = q.filter(and_(*[(getattr(ts, name) if hasattr(ts, name) else getattr(d, name)) == value 
                                for name, value in _filter.items()]))
    deployments = []
    for name, deployment in q.all():
        deployments.append(schemas.DeploymentDescription(**deployment.__dict__, training_set_name=name))
    return deployments

def get_features_from_deployment(db: Session, tsid: int) -> List[schemas.Feature]:
    ids = db.query(models.TrainingSetFeature.feature_id).\
        filter(models.TrainingSetFeature.training_set_id==tsid).\
        subquery('ids')

    q = db.query(models.Feature).filter(models.Feature.feature_id.in_(ids))
    
    features = []
    for f in q.all():
        # Have to convert this to a dictionary because the models.Feature object enforces the type of 'tags'
        d = f.__dict__
        d['tags'] = json.loads(d['tags']) if 'tags' in d else None
        features.append(schemas.Feature(**d))
    return features
=======
    # if filter key is a column in Training_Set, get compare Training_Set column, else compare to Deployment column
    if _filter:
        q = q.filter(and_(*[(getattr(ts, name) if hasattr(ts, name) else getattr(d, name)) == value 
                                for name, value in _filter.items()]))

    return q.all()
>>>>>>> bf84f6aa

# Feature/FeatureSet specific

def get_features(db: Session, fset: schemas.FeatureSet) -> List[schemas.Feature]:
    """
    Get's all of the features from this featureset as a list of splicemachine.features.Feature

    :param db: SqlAlchemy Session
    :param fset: The feature set from which to get features
    :return: List[Feature]
    """
    features = []
    if fset.feature_set_id:
        features_rows = db.query(models.Feature).\
                        filter(models.Feature.feature_set_id==fset.feature_set_id).all()
        for f in features_rows:
            # Have to convert this to a dictionary because the models.Feature object enforces the type of 'tags'
            d = f.__dict__
            d['tags'] = json.loads(d['tags']) if 'tags' in d else None
            features.append(schemas.Feature(**d))
    return features

def get_feature_schema_str(db: Session, fset: schemas.FeatureSet):
    return ','.join([f'\n\t{f.name}  {f.feature_data_type}' for f in get_features(db, fset)])

def get_feature_column_str(db: Session, fset: schemas.FeatureSet):
    return ','.join([f.name for f in get_features(db, fset)])

def table_exists(db, schema_name, table_name):
    inspector = peer_into_splice_db(db.get_bind())
    if schema_name.lower() not in [value.lower() for value in inspector.get_schema_names()]: return False
    return table_name.lower() in [value.lower() for value in inspector.get_table_names(schema=schema_name)]<|MERGE_RESOLUTION|>--- conflicted
+++ resolved
@@ -59,17 +59,10 @@
     if len(get_feature_sets(db, _filter={'table_name': fset.table_name, 'schema_name': fset.schema_name})) > 0:
         raise SpliceMachineException(status_code=status.HTTP_409_CONFLICT, code=ExceptionCodes.ALREADY_EXISTS, message=str)
 
-<<<<<<< HEAD
 def validate_table_schema(names: List[str]) -> None:
     if not all([len(name.split('.')) == 2 for name in names]):
         raise SpliceMachineException(status_code=status.HTTP_400_BAD_REQUEST, code=ExceptionCodes.BAD_ARGUMENTS,
                                         message="It seems you've passed in an invalid name. " \
-=======
-def validate_feature_set_names(names: List[str]) -> None:
-    if not all([len(name.split('.')) == 2 for name in names]):
-        raise SpliceMachineException(status_code=status.HTTP_400_BAD_REQUEST, code=ExceptionCodes.BAD_ARGUMENTS,
-                                        message="It seems you've passed in an invalid Feature Set name. " \
->>>>>>> bf84f6aa
                                         "Names must conform to '[schema_name].[table_name]'")
 
 def validate_feature(db: Session, name: str) -> None:
@@ -712,19 +705,15 @@
 def delete_feature(db: Session, feature: models.Feature) -> None:
     db.delete(feature)
 
-<<<<<<< HEAD
 def get_deployments(db: Session, _filter: Dict[str, str] = None) -> List[schemas.DeploymentDescription]:
-=======
-def get_deployments(db: Session, _filter: Dict[str, str] = None):
->>>>>>> bf84f6aa
     d = aliased(models.Deployment, name='d')
     ts = aliased(models.TrainingSet, name='ts')
     
     q = db.query(ts.name, d).\
         join(ts, ts.training_set_id==d.training_set_id)
-
-<<<<<<< HEAD
+    
     if _filter:
+        # if filter key is a column in Training_Set, get compare Training_Set column, else compare to Deployment column
         q = q.filter(and_(*[(getattr(ts, name) if hasattr(ts, name) else getattr(d, name)) == value 
                                 for name, value in _filter.items()]))
     deployments = []
@@ -746,14 +735,6 @@
         d['tags'] = json.loads(d['tags']) if 'tags' in d else None
         features.append(schemas.Feature(**d))
     return features
-=======
-    # if filter key is a column in Training_Set, get compare Training_Set column, else compare to Deployment column
-    if _filter:
-        q = q.filter(and_(*[(getattr(ts, name) if hasattr(ts, name) else getattr(d, name)) == value 
-                                for name, value in _filter.items()]))
-
-    return q.all()
->>>>>>> bf84f6aa
 
 # Feature/FeatureSet specific
 
