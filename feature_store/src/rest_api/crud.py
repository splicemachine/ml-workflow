--- conflicted
+++ resolved
@@ -74,10 +74,7 @@
         raise SpliceMachineException(status_code=status.HTTP_400_BAD_REQUEST, code=ExceptionCodes.INVALID_FORMAT,
                                      message=f'Table {fset.table_name} does not conform. Must start with an alphabetic character, '
                                              'and can only contains letters, numbers and underscores')
-<<<<<<< HEAD
-=======
-
->>>>>>> d2daf4fc
+
     if fset.schema_name.lower() in RESERVED_WORDS:
         raise SpliceMachineException(status_code=status.HTTP_400_BAD_REQUEST, code=ExceptionCodes.BAD_ARGUMENTS,
                                      message=f'Feature set schema {fset.schema_name} is in the list of reserved words. '
@@ -88,10 +85,7 @@
                                      message=f'Feature set table {fset.table_name} is in the list of reserved words. '
                                              f'Feature set must not use a reserved schema/table name. For the full list see '
                                              f'https://github.com/splicemachine/splice_sqlalchemy/blob/master/splicemachinesa/constants.py')
-<<<<<<< HEAD
-
-=======
->>>>>>> d2daf4fc
+
     __validate_primary_keys(fset.primary_keys)
 
 
