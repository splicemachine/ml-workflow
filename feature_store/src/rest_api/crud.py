
from sqlalchemy.orm import Session, aliased, load_only
from typing import List, Dict, Union, Optional, Any, Tuple, Set
from . import schemas
from .constants import SQL, SQLALCHEMY_TYPES
from shared.models import feature_store_models as models
from shared.services.database import SQLAlchemyClient, DatabaseFunctions
from shared.logger.logging_config import logger
from fastapi import status
import re
import json
from datetime import datetime
from sqlalchemy import update, Integer, String, func, distinct, cast, and_, Column, event, DateTime, literal_column, text
from .utils.utils import __get_pk_columns, get_pk_column_str, get_pk_schema_str
from sys import exc_info as get_stack_trace
from mlflow.store.tracking.dbmodels.models import SqlRun, SqlTag, SqlParam
from sqlalchemy.schema import MetaData, Table, PrimaryKeyConstraint, DDL
from sqlalchemy.types import (CHAR, VARCHAR, DATE, TIME, TIMESTAMP, BLOB, CLOB, TEXT, BIGINT,
                                DECIMAL, FLOAT, INTEGER, NUMERIC, REAL, SMALLINT, BOOLEAN)
from shared.api.exceptions import SpliceMachineException, ExceptionCodes


def get_db():
    """
    Provides SqlAlchemy Session object to path operations
    """
    db = SQLAlchemyClient.SessionMaker()
    try:
        yield db
    finally:
        logger.info("Closing session")
        db.close()

def validate_feature_set(db: Session, fset: schemas.FeatureSetCreate) -> None:
    """
    Asserts a feature set doesn't already exist in the database
    :param db: SqlAlchemy Session
    :param fset: the feature set
    :return: None
    """
    logger.info("Validating Schema")
    str = f'Feature Set {fset.schema_name}.{fset.table_name} already exists. Use a different schema and/or table name.'
    # Validate Table
    if DatabaseFunctions.table_exists(fset.schema_name, fset.table_name, db.get_bind()):
        raise SpliceMachineException(status_code=status.HTTP_409_CONFLICT, code=ExceptionCodes.ALREADY_EXISTS, message=str)
    # Validate metadata
    if len(get_feature_sets(db, _filter={'table_name': fset.table_name, 'schema_name': fset.schema_name})) > 0:
        raise SpliceMachineException(status_code=status.HTTP_409_CONFLICT, code=ExceptionCodes.ALREADY_EXISTS, message=str)

def validate_schema_table(names: List[str]) -> None:
    """
    Asserts a list names each conforms to {schema_name.table_name}
    :param names: the list of names
    :return: None
    """
    if not all([len(name.split('.')) == 2 for name in names]):
        raise SpliceMachineException(status_code=status.HTTP_400_BAD_REQUEST, code=ExceptionCodes.BAD_ARGUMENTS,
                                        message="It seems you've passed in an invalid name. " \
                                        "Names must conform to '[schema_name].[table_name]'")

def validate_feature(db: Session, name: str) -> None:
    """
    Ensures that the feature doesn't exist as all features have unique names
    :param db: SqlAlchemy Session
    :param name: the Feature name
    :return: None
    """
    # TODO: Capitalization of feature name column
    # TODO: Make more informative, add which feature set contains existing feature
    str = f"Cannot add feature {name}, feature already exists in Feature Store. Try a new feature name."
    if not re.match('^[A-Za-z][A-Za-z0-9_]*$', name, re.IGNORECASE):
        raise SpliceMachineException(status_code=status.HTTP_400_BAD_REQUEST, code=ExceptionCodes.INVALID_FORMAT,
                                     message='Feature name does not conform. Must start with an alphabetic character, '
                                     'and can only contains letters, numbers and underscores')

    l = db.query(models.Feature.name).filter(func.upper(models.Feature.name) == name.upper()).count()
    if l > 0:
        raise SpliceMachineException(status_code=status.HTTP_409_CONFLICT, code=ExceptionCodes.ALREADY_EXISTS, message=str)

def validate_feature_vector_keys(join_key_values, feature_sets) -> None:
    """
    Validates that all necessary primary keys are provided when requesting a feature vector

    :param join_key_values: dict The primary (join) key columns and values provided by the user
    :param feature_sets: List[FeatureSet] the list of Feature Sets derived from the requested Features
    :return: None. Raise Exception on bad validation
    """

    feature_set_key_columns = {fkey.lower() for fset in feature_sets for fkey in fset.primary_keys.keys()}
    missing_keys = feature_set_key_columns - join_key_values.keys()
    if missing_keys:
        raise SpliceMachineException(status_code=status.HTTP_400_BAD_REQUEST, code=ExceptionCodes.MISSING_ARGUMENTS,
                                        message=f"The following keys were not provided and must be: {missing_keys}")

def get_feature_vector(db: Session, feats: List[schemas.Feature], join_keys: Dict[str, Union[str, int]], feature_sets: List[schemas.FeatureSet], return_sql: bool) -> Union[Dict[str, Any], str]:
    """
    Gets a feature vector given a list of Features and primary key values for their corresponding Feature Sets

    :param db: SqlAlchemy Session
    :param features: List of Features
    :param join_key_values: (dict) join key values to get the proper Feature values formatted as {join_key_column_name: join_key_value}
    :param feature_sets: List of Feature Sets
    :param return_sql: Whether to return the SQL needed to get the vector or the values themselves. Default False
    :return: Dict or str (SQL statement)
    """
    metadata = MetaData(db.get_bind())

    tables = [Table(fset.table_name.lower(), metadata, PrimaryKeyConstraint(*[pk.lower() for pk in fset.primary_keys]), schema=fset.schema_name.lower(), autoload=True).\
        alias(f'fset{fset.feature_set_id}') for fset in feature_sets]
    columns = [getattr(table.c, f.name.lower()) for f in feats for table in tables if f.name.lower() in table.c]

    # For each Feature Set, for each primary key in the given feature set, get primary key value from the user provided dictionary
    filters = [getattr(table.c, pk_col.name)==join_keys[pk_col.name.lower()] 
                for table in tables for pk_col in table.primary_key]

    q = db.query(*columns).filter(and_(*filters))
    sql = str(q.statement.compile(db.get_bind(), compile_kwargs={"literal_binds": True}))

    if return_sql:
        return sql
    
    vector = db.execute(sql).first()
    return dict(vector) if vector else {}

def get_training_view_features(db: Session, training_view: str) -> List[schemas.Feature]:
    """
    Returns the available features for the given a training view name

    :param db: SqlAlchemy Session
    :param training_view: The name of the training view
    :return: A list of available Feature objects
    """
    fsk = db.query(
        models.FeatureSetKey.feature_set_id, 
        models.FeatureSetKey.key_column_name, 
        func.count().over(partition_by=models.FeatureSetKey.feature_set_id).\
            label('KeyCount')).\
        subquery('fsk')

    tc = aliased(models.TrainingView, name='tc')
    c = aliased(models.TrainingViewKey, name='c')
    f = aliased(models.Feature, name='f')

    match_keys = db.query(
        f.feature_id,
        fsk.c.KeyCount,
        func.count(distinct(fsk.c.key_column_name)).\
            label('JoinKeyMatchCount')).\
        select_from(tc).\
        join(c, (c.view_id==tc.view_id) & (c.key_type=='J')).\
        join(fsk, c.key_column_name==fsk.c.key_column_name).\
        join(f, f.feature_set_id==fsk.c.feature_set_id).\
        filter(tc.name==training_view).\
        group_by(
            f.feature_id,
            fsk.c.KeyCount).\
        subquery('match_keys')

    fl = db.query(match_keys.c.feature_id).\
        filter(match_keys.c.JoinKeyMatchCount==match_keys.c.KeyCount).\
        subquery('fl')

    q = db.query(f).filter(f.feature_id.in_(fl))

    features = []
    for feat in q.all():
        # Have to convert this to a dictionary because the models.Feature object enforces the type of 'tags'
        f = feat.__dict__
        f['tags'] = f['tags'].split(',') if f.get('tags') else None
        f['attributes'] = json.loads(f['attributes']) if f.get('attributes') else None
        features.append(schemas.Feature(**f))
    return features

def feature_set_is_deployed(db: Session, fset_id: int) -> bool:
    """
    Returns if this feature set is deployed or not

    :param db:  SqlAlchemy Session
    :param feature_set_id: The Feature Set ID in question
    :return: True if the feature set is deployed
    """
    return db.query(models.FeatureSet.deployed).\
        filter(models.FeatureSet.feature_set_id==fset_id).\
        all()[0]


def delete_features_from_feature_set(db: Session, feature_set_id: int):
    """
    Deletes features for a particular feature set

    :param db: Database Session
    :param features: feature IDs to delete
    """
    # Delete features
    logger.info("Removing features")
    db.query(models.Feature).filter(models.Feature.feature_set_id == feature_set_id).delete(synchronize_session='fetch')

def delete_features_set_keys(db: Session, feature_set_id: int):
    """
    Deletes feature set keys for a particular feature set

    :param db: Database Session
    :param features: feature IDs to delete
    """
    # Delete features
    logger.info("Removing features")
    db.query(models.FeatureSetKey).filter(models.FeatureSetKey.feature_set_id == feature_set_id).\
        delete(synchronize_session='fetch')

def delete_feature_set(db: Session, feature_set_id: int):
    """
    Deletes a feature set with a given ID

    :param db: Database Session
    :param feature_set_id: feature set ID to delete
    """
    db.query(models.FeatureSet).filter(models.FeatureSet.feature_set_id == feature_set_id).delete(synchronize_session='fetch')

def full_delete_feature_set(db: Session, feature_set: schemas.FeatureSet, cascade: bool = False,
                       training_sets: Set[int] = None):
    """
    Deletes a Feature Set. Drops the table. Removes keys. Potentially removes training sets if there are dependencies

    :param db: Database Session
    :param feature_set: feature set to delete
    :param training_sets: Set[int] training sets 
    :param cascade: whether to delete dependent training sets. If this is True training_sets must be set.
    :return:
    """
    logger.info("Dropping table")
    DatabaseFunctions.drop_table_if_exists(feature_set.schema_name, feature_set.table_name, db.get_bind())
    logger.info("Dropping history table")
    DatabaseFunctions.drop_table_if_exists(feature_set.schema_name, f'{feature_set.table_name}_history', db.get_bind())
    if cascade and training_sets:
        logger.info(f'linked training sets: {training_sets}')
        # Delete training set features if any
        logger.info("Removing training set features")
        delete_training_set_features(db, training_sets)

        # Delete training sets
        logger.info("Removing training sets")
        delete_training_sets(db, training_sets)

    # Delete features
    logger.info("Removing features")
    delete_features_from_feature_set(db, feature_set.feature_set_id)
    # Delete Feature Set Keys
    logger.info("Removing feature set keys")
    delete_features_set_keys(db, feature_set.feature_set_id)

    # Delete feature set
    logger.info("Removing features set")
    delete_feature_set(db, feature_set.feature_set_id)


def delete_training_set_features(db: Session, training_sets: Set[int]):
    """
    Deletes training set features from training sets with the given IDs
    
    :param db: Database Session
    :param training_sets: training set IDs
    """
    db.query(models.TrainingSetFeature).filter(models.TrainingSetFeature.training_set_id.in_(training_sets)).\
            delete(synchronize_session='fetch')

def delete_training_sets(db: Session, training_sets: Set[int]):
    """
    Deletes training sets with the given IDs
    
    :param db: Database Session
    :param training_sets: training set IDs to delete
    """
    db.query(models.TrainingSet).filter(models.TrainingSet.training_set_id.in_(training_sets)).\
            delete(synchronize_session='fetch')


def delete_training_view_keys(db: Session, view_id: int):
    """
    Deletes training view keys for a particular training view

    :param db: Database Session
    :param view_id: training view ID
    """
    # Delete features
    logger.info("Removing Training View Keys")
    db.query(models.TrainingViewKey).filter(models.TrainingViewKey.view_id == view_id).\
        delete(synchronize_session='fetch')

def delete_training_view(db: Session, view_id: int):
    """
    Deletes a training view

    :param db: Database Session
    :param view_id: training view ID
    """
    db.query(models.TrainingView).filter(models.TrainingView.view_id == view_id).\
        delete(synchronize_session='fetch')


def get_feature_set_dependencies(db: Session, feature_set_id: int) -> Dict[str, Set[Any]]:
    """
    Returns the model deployments and training sets that rely on the given feature set

    :param db:  SqlAlchemy Session
    :param feature_set_id: The Feature Set ID in question
    """
    # return db.query(models.FeatureSet.deployed).filter(models.FeatureSet.feature_set_id==feature_set_id).all()[0]
    f = aliased(models.Feature, name='f')
    tset = aliased(models.TrainingSet, name='tset')
    tset_feat = aliased(models.TrainingSetFeature, name='tset_feat')
    d = aliased(models.Deployment, name='d')

    p = db.query(f.feature_id).filter(f.feature_set_id==feature_set_id).subquery('p')
    p1 = db.query(tset_feat.training_set_id).filter(tset_feat.feature_id.in_(p)).subquery('p1')
    r = db.query(tset.training_set_id, d.model_schema_name, d.model_table_name).\
        select_from(tset).\
        join(d,d.training_set_id==tset.training_set_id, isouter=True).\
        filter(tset.training_set_id.in_(p1)).all()
    deps = dict(
        model = set([f'{schema}.{table}' for _, schema, table in r if schema and table]),
        training_set = set([tid for tid, _, _ in r])
    )
    return deps

def get_training_view_dependencies(db: Session, vid: int) -> List[Dict[str,str]]:
    """
    Returns the mlflow run ID and model deployment name that rely on the given training view

    :param db:  SqlAlchemy Session
    :param feature_set_id: The Feature Set ID in question
    """
    tset = aliased(models.TrainingSet, name='tset')
    d = aliased(models.Deployment, name='d')

    p = db.query(tset.training_set_id).filter(tset.view_id == vid).subquery('p')
    res = db.query(d.model_schema_name, d.model_table_name, d.run_id).filter(d.training_set_id.in_(p)).all()

    deps = [{
        'run_id': run_id, 
        'deployment': f'{schema}.{table}'
        } for schema, table, run_id in res]
    
    return deps

def get_training_sets_from_view(db: Session, vid: int) -> List[int]:
    """
    Returns a list of training set IDs that were created from the given training view ID
    
    :param db: SqlAlchemy Session
    :param vid: The training view ID
    """
    res = db.query(models.TrainingSet.training_set_id).filter(models.TrainingSet.view_id == vid).all()
    return [i[0] for i in res] # Returns 



def get_feature_sets(db: Session, feature_set_ids: List[int] = None, feature_set_names: List[str] = None, _filter: Dict[str, str] = None) -> List[schemas.FeatureSet]:
    """
    Returns a list of available feature sets

    :param db: SqlAlchemy Session
    :param feature_set_ids: A list of feature set IDs. If none will return all FeatureSets
    :param _filter: Dictionary of filters to apply to the query. This filter can be on any attribute of FeatureSets.
        If None, will return all FeatureSets
    :return: List[FeatureSet] the list of Feature Sets
    """
    feature_sets = []
    feature_set_ids = feature_set_ids or []
    _filter = _filter or {}

    fset = aliased(models.FeatureSet, name='fset')

    queries = []
    if feature_set_ids:
        queries.append(fset.feature_set_id.in_(tuple(set(feature_set_ids))))
    if feature_set_names:
        queries.extend([and_(func.upper(fset.schema_name)==name.split('.')[0].upper(), 
            func.upper(fset.table_name)==name.split('.')[1].upper()) for name in feature_set_names])
    if _filter:
        queries.extend([getattr(fset, name) == value for name, value in _filter.items()])

    p = db.query(
        models.FeatureSetKey.feature_set_id,
        func.string_agg(models.FeatureSetKey.key_column_name, literal_column("'|'"), type_=String).\
            label('pk_columns'),
        func.string_agg(models.FeatureSetKey.key_column_data_type, literal_column("'|'"), type_=String).\
            label('pk_types')
        ).\
        group_by(models.FeatureSetKey.feature_set_id).\
        subquery('p')

    q = db.query(
        fset, 
        p.c.pk_columns, 
        p.c.pk_types).\
        join(p, fset.feature_set_id==p.c.feature_set_id).\
        filter(and_(*queries))

    for fs, pk_columns, pk_types in q.all():
        pkcols = pk_columns.split('|')
        pktypes = pk_types.split('|')
        primary_keys = {c: k for c, k in zip(pkcols, pktypes)}
        feature_sets.append(schemas.FeatureSet(**fs.__dict__, primary_keys=primary_keys))
    return feature_sets

def get_training_views(db: Session, _filter: Dict[str, Union[int, str]] = None) -> List[schemas.TrainingView]:
    """
    Returns a list of all available training views with an optional filter

    :param db: SqlAlchemy Session
    :param _filter: Dictionary container the filter keyword (label, description etc) and the value to filter on
        If None, will return all TrainingViews
    :return: List[TrainingView]
    """
    training_views = []

    p = db.query(
        models.TrainingViewKey.view_id,
        func.string_agg(models.TrainingViewKey.key_column_name, literal_column("','"), type_=String).\
            label('pk_columns')
        ).\
        filter(models.TrainingViewKey.key_type=='P').\
        group_by(models.TrainingViewKey.view_id).\
        subquery('p')

    c = db.query(
        models.TrainingViewKey.view_id,
        func.string_agg(models.TrainingViewKey.key_column_name, literal_column("','"), type_=String).\
            label('join_columns')
        ).\
        filter(models.TrainingViewKey.key_type=='J').\
        group_by(models.TrainingViewKey.view_id).\
        subquery('c')

    tc = aliased(models.TrainingView, name='tc')

    q = db.query(
        tc.view_id,
        tc.name,
        tc.description, 
        cast(tc.sql_text, String(1000)).label('view_sql'),
        p.c.pk_columns,
        tc.ts_column,
        tc.label_column,
        c.c.join_columns).\
        join(p, tc.view_id==p.c.view_id).\
        join(c, tc.view_id==c.c.view_id)

    if _filter:
        q = q.filter(and_(*[getattr(tc, name) == value for name, value in _filter.items()]))

    for tv in q.all():
        t = tv._asdict()
        # DB doesn't support lists so it stores , separated vals in a string
        t['pk_columns'] = t.pop('pk_columns').split(',')
        t['join_columns'] = t.pop('join_columns').split(',')
        training_views.append(schemas.TrainingView(**t))
    return training_views

def get_training_view_id(db: Session, name: str) -> int:
    """
    Returns the view_id for the given training view

    :param db: SqlAlchemy Session
    :param name: The name of the training view
    :return: in
    """
    return db.query(models.TrainingView.view_id).\
        filter(models.TrainingView.name==name).\
        first()[0]

def get_feature_descriptions_by_name(db: Session, names: List[str], sort: bool = True) -> List[schemas.FeatureDescription]:
    """
    Returns a dataframe or list of features whose names are provided

    :param db: SqlAlchemy Session
    :param names: The list of feature names
    :return: List[Feature] The list of Feature objects and their metadata. Note, this is not the Feature
    values, simply the describing metadata about the features. To create a training dataset with Feature values, see
    :py:meth:`features.FeatureStore.get_training_set` or :py:meth:`features.FeatureStore.get_feature_dataset`
    """
    f = aliased(models.Feature, name='f')
    fset = aliased(models.FeatureSet, name='fset')

    df = db.query(fset.schema_name, fset.table_name, f).\
        select_from(f).\
        join(fset, f.feature_set_id==fset.feature_set_id)

    # If they don't pass in feature names, get all features 
    if names:
        df = df.filter(func.upper(f.name).in_([name.upper() for name in names]))

    features = []
    for schema, table, feat in df.all():
        # Have to convert this to a dictionary because the models.Feature object enforces the type of 'tags'
        f = feat.__dict__
        f['tags'] = f['tags'].split(',') if f.get('tags') else None
        f['attributes'] = json.loads(f['attributes']) if f.get('attributes') else None
        features.append(schemas.FeatureDescription(**f, feature_set_name=f'{schema}.{table}'))

    if sort:
        indices = {v.upper():i for i,v in enumerate(names)}
        features = sorted(features, key=lambda f: indices[f.name.upper()])
    return features

def _get_feature_set_counts(db) -> List[Tuple[bool,int]]:
    """
    Returns the counts of undeployed and deployed feature set as a list of tuples
    """

    fset = aliased(models.FeatureSet, name='fset')
    return db.query(fset.deployed, func.count(fset.feature_set_id)).group_by(fset.deployed).all()

def _get_feature_counts(db) -> List[Tuple[bool,int]]:
    """
    Returns the counts of undeployed and deployed features as a list of tuples
    """

    fset = aliased(models.FeatureSet, name='fset')
    f = aliased(models.Feature, name='f')
    return db.query(fset.deployed, func.count(fset.feature_set_id)).\
        join(f, f.feature_set_id==fset.feature_set_id).\
        group_by(fset.deployed).all()

def _get_num_training_sets(db) -> int:
    """
    Returns the number of training sets
    """
    return db.query(models.TrainingSet).count()

def _get_num_training_views(db) -> int:
    """
    Returns the number of training views
    """
    return db.query(models.TrainingView).count()

def _get_num_deployments(db) -> int:
    """
    Returns the number of actively deployed models that were trained using training sets from the feature store
    """
    return db.query(models.Deployment).count()

def _get_num_pending_feature_sets(db) -> int:
    """
    Returns the number of feature sets pending deployment
    """
    pend = aliased(models.PendingFeatureSetDeployment, name='pend')
    return db.query(pend).\
        filter(pend.status=='PENDING').\
        count()

def _get_num_created_models(db) -> int:
    """
    Returns the number of models that have been created and trained with a feature store training set.
    This corresponds to the number of mlflow runs with the tag splice.model_name set and the parameter
    splice.feature_store.training_set set.
    """
    return db.query(SqlRun).\
        join(SqlTag, SqlRun.run_uuid==SqlTag.run_uuid).\
        join(SqlParam, SqlRun.run_uuid==SqlParam.run_uuid).\
        filter(SqlParam.key=='splice.feature_store.training_set').\
        filter(SqlTag.key=='splice.model_name').\
        count()

def get_fs_summary(db: Session) -> schemas.FeatureStoreSummary:
    """
    This function returns a summary of the feature store including:
        * Number of feature sets
        * Number of deployed feature sets
        * Number of features
        * Number of deployed features
        * Number of training sets
        * Number of training views
        * Number of associated models - this is a count of the MLManager.RUNS table where the `splice.model_name` tag is set and the `splice.feature_store.training_set` parameter is set
        * Number of active (deployed) models (that have used the feature store for training)
        * Number of pending feature sets - this will will require a new table `featurestore.pending_feature_set_deployments` and it will be a count of that
    """
    feature_set_counts = _get_feature_set_counts(db)
    num_fsets = sum(i[1] for i in feature_set_counts)
    num_deployed_fsets = sum(i[1] for i in feature_set_counts if i[0]) # Only sum the ones that have Deployed=True

    feature_counts = _get_feature_counts(db)
    num_feats = sum(i[1] for i in feature_counts)
    num_deployed_feats = sum(i[1] for i in feature_counts if i[0]) # Only sum the ones that have Deployed=True

    num_training_sets = _get_num_training_sets(db)
    num_training_views = _get_num_training_views(db)
    num_created_models = _get_num_created_models(db)
    num_deployemnts = _get_num_deployments(db)
    num_pending_feature_set_deployments = _get_num_pending_feature_sets(db)

    return schemas.FeatureStoreSummary(
        num_feature_sets=num_fsets,
        num_deployed_feature_sets=num_deployed_fsets,
        num_features=num_feats,
        num_deployed_features=num_deployed_feats,
        num_training_sets=num_training_sets,
        num_training_views=num_training_views,
        num_models=num_created_models,
        num_deployed_models=num_deployemnts,
        num_pending_feature_set_deployments=num_pending_feature_set_deployments
    )


def get_features_by_name(db: Session, names: List[str]) -> List[schemas.FeatureDescription]:
    """
    Returns a dataframe or list of features whose names are provided

    :param db: SqlAlchemy Session
    :param names: The list of feature names
    :return: List[Feature] The list of Feature objects and their metadata. Note, this is not the Feature
    values, simply the describing metadata about the features. To create a training dataset with Feature values, see
    :py:meth:`features.FeatureStore.get_training_set` or :py:meth:`features.FeatureStore.get_feature_dataset`
    """
    f = aliased(models.Feature, name='f')
    fset = aliased(models.FeatureSet, name='fset')

    df = db.query(f, fset.schema_name, fset.table_name, fset.deployed).\
        select_from(f).\
        join(fset, f.feature_set_id==fset.feature_set_id)


    # If they don't pass in feature names, get all features 
    if names:
        df = df.filter(func.upper(f.name).in_([name.upper() for name in names]))
    
    return df.all()


def get_feature_vector_sql(db: Session, features: List[schemas.Feature], tctx: schemas.TrainingView) -> str:
    """
    Returns the parameterized feature retrieval SQL used for online model serving.

    :param db: SqlAlchemy Session
    :param features: (List[Feature]) the list of features from the feature store to be included in the training
    :param training_view: (str) The registered training view

        :NOTE:
            .. code-block:: text

                This function will error if the view SQL is missing a view key required to retrieve the\
                desired features

    :return: (str) the parameterized feature vector SQL
    """

    sql = 'SELECT '

    # SELECT expressions
    for pkcol in tctx.pk_columns:  # Select primary key column(s)
        sql += f'\n\t{{p_{pkcol}}} {pkcol},'

    for feature in features:
        sql += f'\n\tfset{feature.feature_set_id}.{feature.name}, '  # Collect all features over time
    sql = sql.rstrip(', ')

    # FROM clause
    sql += f'\nFROM '

    # JOIN clause
    feature_set_ids = list({f.feature_set_id for f in features})  # Distinct set of IDs
    feature_sets = get_feature_sets(db, feature_set_ids)
    where = '\nWHERE '
    for fset in feature_sets:
        # Join Feature Set
        sql += f'\n\t{fset.schema_name}.{fset.table_name} fset{fset.feature_set_id}, '
        for pkcol in __get_pk_columns(fset):
            where += f'\n\tfset{fset.feature_set_id}.{pkcol}={{p_{pkcol}}} AND '

    sql = sql.rstrip(', ')
    where = where.rstrip('AND ')
    sql += where

    return sql

def register_feature_set_metadata(db: Session, fset: schemas.FeatureSetCreate) -> schemas.FeatureSet:
    fset_metadata = models.FeatureSet(schema_name=fset.schema_name, table_name=fset.table_name, description=fset.description)
    db.add(fset_metadata)
    db.flush()

    fsid = fset_metadata.feature_set_id

    for pk in __get_pk_columns(fset):
        pk_metadata = models.FeatureSetKey(feature_set_id=fsid, 
            key_column_name=pk.upper(), 
            key_column_data_type=fset.primary_keys[pk])
        db.add(pk_metadata)
    return schemas.FeatureSet(**fset.__dict__, feature_set_id=fsid)

def register_feature_metadata(db: Session, f: schemas.FeatureCreate) -> schemas.Feature:
    """
    Registers the feature's existence in the feature store
    :param db: SqlAlchemy Session
    :param f: (Feature) the feature to register
    :return: The feature metadata
    """
    feature = models.Feature(
        feature_set_id=f.feature_set_id, name=f.name, description=f.description,
        feature_data_type=f.feature_data_type,
        feature_type=f.feature_type, tags=','.join(f.tags) if f.tags else None,
        attributes=json.dumps(f.attributes) if f.attributes else None
    )
    db.add(feature)
    db.flush()
    fd = feature.__dict__
    fd['tags'] = fd['tags'].split(',') if fd.get('tags') else None
    fd['attributes'] = json.loads(fd['attributes']) if fd.get('attributes') else None
    return schemas.Feature(**fd)

def bulk_register_feature_metadata(db: Session, feats: List[schemas.FeatureCreate]) -> None:
    """
    Registers many features' existences in the feature store
    :param db: SqlAlchemy Session
    :param feats: (List[Feature]) the features to register
    :return: None
    """

    features: List[models.Feature] = [
        models.Feature(
            feature_set_id=f.feature_set_id, name=f.name, description=f.description,
            feature_data_type=f.feature_data_type,
            feature_type=f.feature_type, tags=','.join(f.tags) if f.tags else None,
            attributes=json.dumps(f.attributes) if f.attributes else None
        )
        for f in feats
    ]
    db.bulk_save_objects(features)


def process_features(db: Session, features: List[Union[schemas.Feature, str]]) -> List[schemas.Feature]:
    """
    Process a list of Features parameter. If the list is strings, it converts them to Features, else returns itself

    :param db: SqlAlchemy Session
    :param features: The list of Feature names or Feature objects
    :return: List[Feature]
    """
    feat_str = [f for f in features if isinstance(f, str)]
    str_to_feat = get_feature_descriptions_by_name(db, names=feat_str) if feat_str else []
    all_features = str_to_feat + [f for f in features if not isinstance(f, str)]
    if not all(
        [isinstance(i, schemas.Feature) for i in all_features]):
        raise SpliceMachineException(status_code=status.HTTP_400_BAD_REQUEST, code=ExceptionCodes.BAD_ARGUMENTS,
                                        message="It seems you've passed in Features that are neither" \
                                        " a feature name (string) or a Feature object")
    if len(all_features) != len(features):
        old_names = set([(f if isinstance(f, str) else f.name).upper() for f in features])
        new_names = set([f.name.upper() for f in all_features])
        missing = ', '.join(old_names - new_names)
        raise SpliceMachineException(status_code=status.HTTP_404_NOT_FOUND, code=ExceptionCodes.DOES_NOT_EXIST,
                                        message=f'Could not find the following features: {missing}')
    return all_features

def deploy_feature_set(db: Session, fset: schemas.FeatureSet) -> schemas.FeatureSet:
    """
    Deploys the current feature set. Equivalent to calling fs.deploy(schema_name, table_name)
    :param db: SqlAlchemy Session
    :param fset: The feature set
    :return: List[Feature]
    """
    new_pk_cols = ','.join(f'NEWW.{p}' for p in __get_pk_columns(fset))
    new_feature_cols = ','.join(f'NEWW.{f.name}' for f in get_features(db, fset))

    metadata = MetaData(db.get_bind())
    
    insert_trigger_sql = SQL.feature_set_trigger.format(
        schema=fset.schema_name, table=fset.table_name, action='INSERT', 
        pk_list=get_pk_column_str(fset), feature_list=get_feature_column_str(db, fset), 
        new_pk_cols=new_pk_cols, new_feature_cols=new_feature_cols)

    update_trigger_sql = SQL.feature_set_trigger.format(
        schema=fset.schema_name, table=fset.table_name, action='UPDATE', 
        pk_list=get_pk_column_str(fset), feature_list=get_feature_column_str(db, fset), 
        new_pk_cols=new_pk_cols, new_feature_cols=new_feature_cols)

    logger.info('Creating Feature Set...')
    pk_columns = [Column(k.lower(), SQLALCHEMY_TYPES[fset.primary_keys[k]], primary_key=True) for k in fset.primary_keys]
    ts_columns = [Column('last_update_ts', TIMESTAMP, nullable=False)]
    feature_columns = [Column(f.name.lower(), SQLALCHEMY_TYPES[f.feature_data_type]) for f in get_features(db, fset)]
    columns = pk_columns + ts_columns + feature_columns
    feature_set = Table(fset.table_name.lower(), metadata, *columns, schema=fset.schema_name.lower())
    feature_set.create(db.connection())
    logger.info('Done.')

    logger.info('Creating Feature Set History...')
    pk_columns = [Column(k.lower(), SQLALCHEMY_TYPES[fset.primary_keys[k]], primary_key=True) for k in fset.primary_keys]
    ts_columns = [Column('asof_ts', TIMESTAMP, primary_key=True), Column('ingest_ts', TIMESTAMP)]
    feature_columns = [Column(f.name.lower(), SQLALCHEMY_TYPES[f.feature_data_type]) for f in get_features(db, fset)]
    columns = pk_columns + ts_columns + feature_columns
    history = Table(f'{fset.table_name.lower()}_history', metadata, *columns, schema=fset.schema_name.lower())
    history.create(db.connection())
    logger.info('Done.')

    logger.info('Creating Historian Triggers...')
    #TODO: Add third trigger to ensure online table has newest value
    insert_trigger = DDL(insert_trigger_sql)
    db.execute(insert_trigger)
    update_trigger = DDL(update_trigger_sql)
    db.execute(update_trigger)
    logger.info('Done.')

    logger.info('Updating Metadata...')
    # Due to an issue with our sqlalchemy driver, we cannot update in the standard way with timestamps. TODO
    # So we create the update, compile it, and execute it directly
    # db.query(models.FeatureSet).filter(models.FeatureSet.feature_set_id==fset.feature_set_id).\
    #     update({models.FeatureSet.deployed: True, models.FeatureSet.deploy_ts: datetime.now()})
    updt = update(models.FeatureSet).where(models.FeatureSet.feature_set_id==fset.feature_set_id).\
        values(deployed=True, deploy_ts=text('CURRENT_TIMESTAMP'))
    stmt = updt.compile(dialect=db.get_bind().dialect, compile_kwargs={"literal_binds": True})
    db.execute(str(stmt))
    fset.deployed = True
    logger.info('Done.')
    return fset

def validate_training_view(db: Session, name, sql_text, join_keys, pk_cols, label_col=None) -> None:
    """
    Validates that the training view doesn't already exist, that the provided sql is valid, and that the pk_cols and
    label_col provided are valid

    :param db: SqlAlchemy Session
    :param name: The training view name
    :param sql: The training view provided SQL
    :param join_keys: The provided join keys when creating the training view
    :param pk_cols: The primary keys of the training view
    :param label_col: The label column
    :return: None
    """
    # Validate name doesn't exist
    if len(get_training_views(db, _filter={'name': name}))> 0:
        raise SpliceMachineException(status_code=status.HTTP_409_CONFLICT, code=ExceptionCodes.ALREADY_EXISTS, message=f"Training View {name} already exists!")

    # Column comparison
    # Lazily evaluate sql resultset, ensure that the result contains all columns matching pks, join_keys, tscol and label_col
    from sqlalchemy.exc import ProgrammingError
    try:
<<<<<<< HEAD
        sql = f'select * from ({sql_text}) x where 1=0' # So we get column names but don't actually execute their sql
        valid_df = db.execute(sql)
=======
        valid_df = db.execute(sql_text)
>>>>>>> 94e1cb25
    except ProgrammingError as e:
        if '[Splice Machine][Splice]' in str(e):
            raise SpliceMachineException(status_code=status.HTTP_400_BAD_REQUEST, code=ExceptionCodes.INVALID_SQL,
                                            message=f'The provided SQL is incorrect. The following error was raised during '
                                            f'validation:\n\n{str(e)}') from None
        raise e

    # Ensure the label column specified is in the output of the SQL
    if label_col and not label_col.upper() in valid_df.keys():
        raise SpliceMachineException(status_code=status.HTTP_400_BAD_REQUEST, code=ExceptionCodes.INVALID_SQL,
                                        message=f"Provided label column {label_col} is not available in the provided SQL")

    # Ensure the primary key columns are in the output of the SQL
    pks = set(key.upper() for key in pk_cols)
    missing_keys = pks - set(valid_df.keys())
    if missing_keys:
        raise SpliceMachineException(status_code=status.HTTP_400_BAD_REQUEST, code=ExceptionCodes.INVALID_SQL,
                                        message=f"Provided primary key(s) {missing_keys} are not available in the provided SQL")

    # Confirm that all join_keys provided correspond to primary keys of created feature sets
    jks = set(i[0].upper() for i in db.query(distinct(models.FeatureSetKey.key_column_name)).all())
    missing_keys = set(i.upper() for i in join_keys) - jks
    if missing_keys:
        raise SpliceMachineException(status_code=status.HTTP_400_BAD_REQUEST, code=ExceptionCodes.DOES_NOT_EXIST,
                                message=f"Not all provided join keys exist. Remove {missing_keys} or " \
                                f"create a feature set that uses the missing keys")


def create_training_view(db: Session, tv: schemas.TrainingViewCreate) -> None:
    """
    Registers a training view for use in generating training SQL

    :param db: SqlAlchemy Session
    :param tv: The training view to register
    :return: None
    """
    logger.info('Building training sql...')
    train = models.TrainingView(name=tv.name, description=tv.description or 'None Provided', sql_text=tv.sql_text, ts_column=tv.ts_column,
                            label_column=tv.label_column)
    db.add(train)
    db.flush()
    logger.info('Done.')

    # Get generated view ID
    vid = train.view_id

    logger.info('Creating Join Keys')
    for i in tv.join_columns:
        logger.info(f'\tCreating Join Key {i}...')
        key = models.TrainingViewKey(view_id=vid, key_column_name=i.upper(), key_type='J')
        db.add(key)
    logger.info('Done.')
    logger.info('Creating Training View Primary Keys')
    for i in tv.pk_columns:
        logger.info(f'\tCreating Primary Key {i}...')
        key = models.TrainingViewKey(view_id=vid, key_column_name=i.upper(), key_type='P')
        db.add(key)
    logger.info('Done.')

def get_source(db: Session, name) -> schemas.Source:
    """
    Gets a Source by name

    :param db: Session
    :param name: Source name
    :return: Source
    """
    s = db.query(models.Source).filter(models.Source.name == name).first()
    if not s:
        return

    sk = db.query(models.SourceKey.key_column_name).filter(models.SourceKey.source_id == s.source_id).all()
    sch = s.__dict__
    sch['pk_columns'] = [i[0] for i in sk]
    return schemas.Source(**sch)

def get_source_pk_types(db: Session, sql: str) -> Dict[str,str]:
    """
    Gets the primary key column names and SQL data types for a source

    :param db: Session
    :param sql: SQL of the source
    :return: Primary Keys with their types
    """
    lazy_sql = f'select * from ({sql}) x where 1=0'
    valid_df = db.execute(sql)
    col_descriptions = valid_df.cursor.description



def validate_source(db: Session, name, sql_text, pk_columns, event_ts_column, update_ts_column) -> None:
    """
    Validates that the Source doesn't already exist, that the provided sql is valid, and that the pk_cols and
    event_ts_column/update_ts_column provided are valid (meaning they exist from the SQL)

    :param db: SqlAlchemy Session
    :param name: The source name
    :param sql: The source provided SQL
    :param pk_columns: The primary keys of the source
    :param event_ts_column: The event_ts_col name
    :param event_ts_column: The update_ts_col name
    :return: None
    """
    # Validate name doesn't exist
    if get_source(db, name):
        raise SpliceMachineException(status_code=status.HTTP_409_CONFLICT, code=ExceptionCodes.ALREADY_EXISTS,
                                     message=f"Source {name} already exists!")

    # Column comparison
    # Lazily evaluate sql resultset, ensure that the result contains all columns matching pks, join_keys, tscol and label_col
    from sqlalchemy.exc import ProgrammingError
    try:
        sql = f'select * from ({sql_text}) x where 1=0' # So we get column names but don't actually execute their sql
        valid_df = db.execute(sql)
    except ProgrammingError as e:
        if '[Splice Machine][Splice]' in str(e):
            raise SpliceMachineException(status_code=status.HTTP_400_BAD_REQUEST, code=ExceptionCodes.INVALID_SQL,
                                            message=f'The provided SQL is incorrect. The following error was raised during '
                                            f'validation:\n\n{str(e)}') from None
        raise e

    if valid_df.is_insert:
        raise SpliceMachineException(status_code=status.HTTP_400_BAD_REQUEST, code=ExceptionCodes.INVALID_SQL,
                                        message=f"Provided SQL seems to be an insert statement. Source SQL must be a "
                                                f"SELECT")
    if not valid_df.returns_rows:
        raise SpliceMachineException(status_code=status.HTTP_400_BAD_REQUEST, code=ExceptionCodes.INVALID_SQL,
                                        message=f"Provided does not seem to be a SELECT statement that should return "
                                                f"rows. The provided source SQL must be able to return rows.")

    # Ensure the event_ts_column specified is in the output of the SQL
    if event_ts_column.upper() not in valid_df.keys():
        raise SpliceMachineException(status_code=status.HTTP_400_BAD_REQUEST, code=ExceptionCodes.INVALID_SQL,
                                        message=f"Provided event_ts_column column {event_ts_column} is not available in the provided SQL")

    # Ensure the event_ts_column specified is in the output of the SQL
    if update_ts_column.upper() not in valid_df.keys():
        raise SpliceMachineException(status_code=status.HTTP_400_BAD_REQUEST, code=ExceptionCodes.INVALID_SQL,
                                        message=f"Provided update_ts_column column {update_ts_column} is not available in the provided SQL")

    # Ensure the primary key columns are in the output of the SQL
    pks = set(key.upper() for key in pk_columns)
    missing_keys = pks - set(valid_df.keys())
    if missing_keys:
        raise SpliceMachineException(status_code=status.HTTP_400_BAD_REQUEST, code=ExceptionCodes.INVALID_SQL,
                                        message=f"Provided primary key(s) {missing_keys} are not available in the provided SQL")

def create_source(db: Session, name, sql_text, pk_columns, event_ts_column, update_ts_column) -> None:
    """
    Creates a Source and stores the metadata in the Feature Store

    :param db: SqlAlchemy Session
    :param name: The source name
    :param sql: The source provided SQL
    :param pk_columns: The primary keys of the source
    :param event_ts_column: The event_ts_col name
    :param event_ts_column: The update_ts_col name
    :return: None
    """
    s = models.Source(
        name=name,
        sql_text=sql_text,
        event_ts_column=event_ts_column,
        update_ts_column=update_ts_column,

    )
    db.add(s)
    db.flush() # Get source ID
    for k in pk_columns:
        sk = models.SourceKey(
            source_id = s.source_id,
            key_column_name = k
        )
        db.add(sk)

def retrieve_training_set_metadata_from_deployment(db: Session, schema_name: str, table_name: str) -> schemas.TrainingSetMetadata:
    """
    Reads Feature Store metadata to retrieve definition of training set used to train the specified model.
    :param schema_name: model schema name
    :param table_name: model table name
    :return:
    """
    d = aliased(models.Deployment, name='d')
    ts = aliased(models.TrainingSet, name='ts')
    tsf = aliased(models.TrainingSetFeature, name='tsf')
    tv = aliased(models.TrainingView, name='tv')
    f = aliased(models.Feature, name='f')

    deploy = db.query(
        tv.name,
        d.training_set_start_ts,
        d.training_set_end_ts,
        d.training_set_create_ts,
        func.string_agg(f.name, literal_column("','"), type_=String).\
            label('features'),
        tv.label_column.label('label')
    ).\
    select_from(d).\
    join(ts, d.training_set_id==ts.training_set_id).\
    join(tsf, tsf.training_set_id==d.training_set_id).\
    outerjoin(tv, tv.view_id==ts.view_id).\
    join(f, tsf.feature_id==f.feature_id).\
    filter(and_(
        d.model_schema_name==schema_name, 
        d.model_table_name==table_name
    )).\
    group_by(tv.name,
        d.training_set_start_ts,
        d.training_set_end_ts,
        d.training_set_create_ts,
        tv.label_column
    ).first()

    if not deploy:
        raise SpliceMachineException(status_code=status.HTTP_404_NOT_FOUND, code=ExceptionCodes.DOES_NOT_EXIST, 
                                        message=f"No deployment found for {schema_name}.{table_name}")
    return schemas.TrainingSetMetadata(**deploy._asdict())

def delete_feature(db: Session, feature: models.Feature) -> None:
    db.delete(feature)

def get_deployments(db: Session, _filter: Dict[str, str] = None) -> List[schemas.DeploymentDescription]:
    d = aliased(models.Deployment, name='d')
    ts = aliased(models.TrainingSet, name='ts')
    
    q = db.query(ts.name, d).\
        join(ts, ts.training_set_id==d.training_set_id)
    
    if _filter:
        # if filter key is a column in Training_Set, get compare Training_Set column, else compare to Deployment column
        q = q.filter(and_(*[(getattr(ts, name) if hasattr(ts, name) else getattr(d, name)) == value 
                                for name, value in _filter.items()]))
    deployments = []
    for name, deployment in q.all():
        deployments.append(schemas.DeploymentDescription(**deployment.__dict__, training_set_name=name))
    return deployments

def get_features_from_deployment(db: Session, tsid: int) -> List[schemas.Feature]:
    ids = db.query(models.TrainingSetFeature.feature_id).\
        filter(models.TrainingSetFeature.training_set_id==tsid).\
        subquery('ids')

    q = db.query(models.Feature).filter(models.Feature.feature_id.in_(ids))
    
    features = []
    for f in q.all():
        # Have to convert this to a dictionary because the models.Feature object enforces the type of 'tags'
        d = f.__dict__
        d['tags'] = d['tags'].split(',') if d.get('tags') else None
        d['attributes'] = json.loads(d['attributes']) if d.get('attributes') else None
        features.append(schemas.Feature(**d))
    return features

# Feature/FeatureSet specific

def get_features(db: Session, fset: schemas.FeatureSet) -> List[schemas.Feature]:
    """
    Get's all of the features from this featureset as a list of splicemachine.features.Feature

    :param db: SqlAlchemy Session
    :param fset: The feature set from which to get features
    :return: List[Feature]
    """
    features = []
    if fset.feature_set_id:
        features_rows = db.query(models.Feature).\
                        filter(models.Feature.feature_set_id==fset.feature_set_id).all()
        for f in features_rows:
            # Have to convert this to a dictionary because the models.Feature object enforces the type of 'tags'
            d = f.__dict__
            d['tags'] = d['tags'].split(',') if d.get('tags') else None
            d['attributes'] = json.loads(d['attributes']) if d.get('attributes') else None
            features.append(schemas.Feature(**d))
    return features

def get_feature_schema_str(db: Session, fset: schemas.FeatureSet):
    return ','.join([f'\n\t{f.name}  {f.feature_data_type}' for f in get_features(db, fset)])

def get_feature_column_str(db: Session, fset: schemas.FeatureSet):
    return ','.join([f.name for f in get_features(db, fset)])

def get_current_time(db: Session) -> datetime:
    return db.execute('VALUES(CURRENT_TIMESTAMP)').first()[0]<|MERGE_RESOLUTION|>--- conflicted
+++ resolved
@@ -4,7 +4,7 @@
 from . import schemas
 from .constants import SQL, SQLALCHEMY_TYPES
 from shared.models import feature_store_models as models
-from shared.services.database import SQLAlchemyClient, DatabaseFunctions
+from shared.services.database import SQLAlchemyClient, DatabaseFunctions, Converters
 from shared.logger.logging_config import logger
 from fastapi import status
 import re
@@ -833,12 +833,8 @@
     # Lazily evaluate sql resultset, ensure that the result contains all columns matching pks, join_keys, tscol and label_col
     from sqlalchemy.exc import ProgrammingError
     try:
-<<<<<<< HEAD
         sql = f'select * from ({sql_text}) x where 1=0' # So we get column names but don't actually execute their sql
         valid_df = db.execute(sql)
-=======
-        valid_df = db.execute(sql_text)
->>>>>>> 94e1cb25
     except ProgrammingError as e:
         if '[Splice Machine][Splice]' in str(e):
             raise SpliceMachineException(status_code=status.HTTP_400_BAD_REQUEST, code=ExceptionCodes.INVALID_SQL,
@@ -926,7 +922,8 @@
     lazy_sql = f'select * from ({sql}) x where 1=0'
     valid_df = db.execute(sql)
     col_descriptions = valid_df.cursor.description
-
+    pk_types = {d[0]: Converters.PY_DB_CONVERSIONS[d[1]] for d in col_descriptions}
+    return pk_types
 
 
 def validate_source(db: Session, name, sql_text, pk_columns, event_ts_column, update_ts_column) -> None:
@@ -1007,12 +1004,46 @@
     )
     db.add(s)
     db.flush() # Get source ID
+    source_keys: List[models.SourceKey] = []
     for k in pk_columns:
         sk = models.SourceKey(
             source_id = s.source_id,
             key_column_name = k
         )
-        db.add(sk)
+        source_keys.append(sk)
+    db.bulk_save_objects(source_keys)
+
+def create_pipeline(db: Session, sf: schemas.SourceFeatureSetAgg, fset_id: int,
+                    source_id: int, pipeline_url: str) -> None:
+    """
+    Registers a pipeline in the Feature Store that will be scheduled and executed by Airflow. This
+    metadata is for tracking purposes only
+
+    :param db: SqlAlchemy Session
+    :param sf: SourceFeatureSetAgg
+    :param fset_id: Feature Set ID for this Pipeline
+    :param source_id: The ID of the Source SQL
+    :param pipeline_url: The Airflow (or other ETL tool) URL
+    """
+    p = models.Pipeline(
+        feature_set_id = fset_id,
+        source_id = source_id,
+        pipeline_start_ts = sf.start_time,
+        pipeline_interval = sf.schedule_interval,
+        backfill_start_ts = sf.backfill_start_time,
+        backfill_interval = sf.backfill_interval,
+        pipeline_url = pipeline_url
+    )
+    db.add(p)
+
+def create_pipeline_aggregations(db: Session, pipeline_aggs: List[models.PipelineAgg]):
+    """
+    Creates the pipeline aggregation functions and registers them in the Feature Store
+
+    bulk_register_feature_metadata
+    :param pipeline_aggs: The pipeline aggregation functions to add
+    """
+    db.bulk_save_objects(pipeline_aggs)
 
 def retrieve_training_set_metadata_from_deployment(db: Session, schema_name: str, table_name: str) -> schemas.TrainingSetMetadata:
     """
