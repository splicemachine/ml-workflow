--- conflicted
+++ resolved
@@ -53,11 +53,7 @@
     str = f'Feature Set {fset.schema_name}.{fset.table_name} already exists. Use a different schema and/or table name.'
     # Validate Table
     if table_exists(db, fset.schema_name, fset.table_name):
-<<<<<<< HEAD
-        raise HTTPException(status_code=409, detail=str)
-=======
         raise SpliceMachineException(status_code=status.HTTP_409_CONFLICT, code=ExceptionCodes.ALREADY_EXISTS, message=str)
->>>>>>> 0fc3429f
     # Validate metadata
     if len(get_feature_sets(db, _filter={'table_name': fset.table_name, 'schema_name': fset.schema_name})) > 0:
         raise SpliceMachineException(status_code=status.HTTP_409_CONFLICT, code=ExceptionCodes.ALREADY_EXISTS, message=str)
@@ -551,8 +547,5 @@
 
 def table_exists(db, schema_name, table_name):
     inspector = peer_into_splice_db(db.get_bind())
-<<<<<<< HEAD
-=======
     if schema_name.lower() not in [value.lower() for value in inspector.get_schema_names()]: return False
->>>>>>> 0fc3429f
     return table_name.lower() in [value.lower() for value in inspector.get_table_names(schema=schema_name)]