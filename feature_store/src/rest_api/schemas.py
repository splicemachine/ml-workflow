--- conflicted
+++ resolved
@@ -1,18 +1,9 @@
-<<<<<<< HEAD
-from datetime import datetime
+from datetime import datetime, date
 from typing import Any, Dict, List, Optional, Union
 
 from pydantic import BaseModel, Field, validator
 
 from shared.db.converters import Converters
-
-=======
-from typing import List, Optional, Dict, Union, Any
-from datetime import datetime, date
-from pydantic import BaseModel, validator, Field
-from sqlalchemy.sql.expression import table
-from shared.services.database import Converters
->>>>>>> 971e57b7
 
 class DataType(BaseModel):
     """
