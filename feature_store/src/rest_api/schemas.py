--- conflicted
+++ resolved
@@ -35,14 +35,6 @@
     
     class Config:
         orm_mode = True
-
-<<<<<<< HEAD
-class FeatureMetadata(BaseModel):
-    tags: Optional[List[str]] = None
-    description: Optional[str] = None
-    attributes: Optional[Dict[str, str]] = None
-=======
->>>>>>> 51fadb80
 
 class FeatureDescription(Feature):
     feature_set_name: Optional[str] = None
