from typing import List, Optional, Dict, Union
from datetime import datetime
from pydantic import BaseModel, validator, Field
from shared.services.database import Converters
<<<<<<< HEAD

=======
>>>>>>> 6239bf6c

class DataType(BaseModel):
    """
    A class for representing a SQL data type as an object. Data types can have length, precision,
    and recall values depending on their type (VARCHAR(50), DECIMAL(15,2) for example.
    This class enables the breaking up of those data types into objects
    """
    data_type: str
    length: Optional[int] = None
    precision: Optional[int] = None
    scale: Optional[int] = None

class FeatureMetadata(BaseModel):
    tags: Optional[List[str]] = None
    description: Optional[str] = None
    attributes: Optional[Dict[str, str]] = None

class FeatureBase(FeatureMetadata):
    feature_set_id: Optional[int] = None
    name: str
    feature_data_type: DataType
    feature_type: str

class FeatureCreate(FeatureBase):
    pass

class Feature(FeatureBase):
    feature_id: int
    compliance_level: Optional[int] = None
    last_update_ts: Optional[datetime] = None
    last_update_username: Optional[str] = None
    
    class Config:
        orm_mode = True

class FeatureDetail(Feature):
    feature_set_name: Optional[str] = None
    deployed: Optional[bool] = None

class FeatureSearch(BaseModel):
    name: Optional[Dict[str, str]] = Field(None, example={'is': 'total_spending'})
    tags: Optional[List[str]] = Field(None, example=['TAG1', 'CUSTOMER', 'ANOTHER_TAG'])
    attributes: Optional[Dict[str, str]] = Field(None, example={'QUALITY': 'GOOD', 'FEAT_TYPE': 'RFM'})
    feature_data_type: Optional[str] = Field(None, example='INTEGER')
    feature_type: Optional[str] = Field(None, example='C')
    schema_name: Optional[Dict[str, str]] = Field(None, example={'like': 'MY_SCHEMA'})
    table_name: Optional[Dict[str, str]] = Field(None, example={'like': 'spending'})
    deployed: Optional[bool] = Field(None, example=False)
    last_update_username: Optional[Dict[str, str]] = Field(None, example={'is': 'jack'})
    last_update_ts: Optional[Dict[str, datetime]] = Field(None, example={'lte': str(datetime.today()),
                                                                         'gte':'2010-04-23 19:57:03.243103'})

    @validator('feature_data_type')
    def convert(cls, v):
        if v.upper() not in Converters.SQL_TYPES:
            raise ValueError(f'Available feature datatypes are {Converters.SQL_TYPES}')
        return 'INTEGER' if v.upper() == 'INT' else v.upper()  # Users may want INT

    @validator('feature_type')
    def check_values(cls, v):
        if v not in ('C', 'N', 'O'):
            raise ValueError("Feature type must be one of ('C','N','O')")
        return v

    @validator('name', 'schema_name', 'table_name', 'last_update_username')
    def validate_dict(cls, v):
        if v and len(v) != 1:
            raise ValueError("Can only provide 1 filter per field!")
        if v and list(v.keys())[0] not in ('like', 'is'):
            raise ValueError("Available keys for this field are 'like' and 'is'")
        return v

    @validator('last_update_ts')
    def key_must_be_comparitor(cls, v):
        if not v:
            return
        for key, val in v.items():
            if key not in ('lt', 'lte', 'eq', 'gt', 'gte'):
                raise ValueError("last_update_ts key must be one of ('lt', 'lte', 'eq', 'gt', 'gte') ")
            # Datetime has a larger max precision than the database, so we need to trim
            # m = str(val.microsecond)
            # v[key] = val.replace(microsecond=int(m[:4]))
        return v


class FeatureSetBase(BaseModel):
    schema_name: str
    table_name: str
    description: Optional[str] = None
    primary_keys: Dict[str, DataType]

class FeatureSetCreate(FeatureSetBase):
    features: Optional[List[FeatureCreate]] = None
    pass

class FeatureSet(FeatureSetBase):
    feature_set_id: int
    deployed: Optional[bool] = False
    deploy_ts: Optional[datetime] = None
    last_update_username: Optional[str] = None
    last_update_ts: Optional[datetime] = None

    class Config:
        orm_mode = True

class FeatureSetDetail(FeatureSet):
    features: Optional[List[Feature]] = None
    num_features: Optional[int] = None

class TrainingViewBase(BaseModel):
    name: Optional[str] = None
    description: Optional[str] = None
    pk_columns: List[str]
    ts_column: str
    label_column: Optional[str] = None
    join_columns: Optional[List[str]] = None

class TrainingViewCreate(TrainingViewBase):
    sql_text: str

class TrainingView(TrainingViewBase):
    view_id: Optional[int] = None
    view_sql: str

    class Config:
        orm_mode = True

class TrainingViewDetail(TrainingView):
    features: List[FeatureDetail]

class Source(BaseModel):
    name: str
    sql_text: str
    event_ts_column: str
    update_ts_column: str
    source_id: Optional[int] = None
    pk_columns: List[str]

class Pipeline(BaseModel):
    feature_set_id: int
    source_id: int
    pipeline_start_ts: datetime
    pipeline_interval: str
    backfill_start_ts: datetime
    backfill_interval: str
    pipeline_url: str
    last_update_ts: datetime
    last_update_username: str
    class Config:
        orm_mode = True

class FeatureAggregation(BaseModel):
    column_name: str
    agg_functions: List[str]
    agg_windows: List[str]
    feature_name_prefix: Optional[str] = None
    agg_default_value: Optional[float] = None

class SourceFeatureSetAgg(BaseModel):
    source_name: str
    schema_name: str
    table_name: str
    start_time: datetime
    schedule_interval: str
    aggregations: List[FeatureAggregation]
    backfill_start_time: Optional[datetime] = None
    backfill_interval: Optional[str] = None
    description: Optional[str] = None

# Basically just for neat documentation
class FeatureTimeframe(BaseModel):
    features: Union[List[Feature], List[str]] = None
    start_time: Optional[datetime] = None
    end_time: Optional[datetime] = None

class FeatureJoinKeys(BaseModel):
    features: List[Union[str, FeatureDetail]]
    join_key_values: Dict[str, Union[str, int]]

class Deployment(BaseModel):
    model_schema_name: str
    model_table_name: str
    training_set_id: Optional[int] = None
    training_set_version: Optional[int] = None
    training_set_start_ts: Optional[datetime] = None
    training_set_end_ts: Optional[datetime] = None
    training_set_create_ts: Optional[datetime] = None
    run_id: Optional[str] = None
    last_update_ts: datetime
    last_update_username: str

    class Config:
        orm_mode = True

class DeploymentDetail(Deployment):
    training_set_name: Optional[str] = None

class DeploymentFeatures(DeploymentDetail):
    features: List[Feature]

class TrainingSetMetadata(BaseModel):
    name: Optional[str] = None
    training_set_start_ts: Optional[datetime] = None
    training_set_end_ts: Optional[datetime] = None
    training_set_create_ts: datetime
    training_set_version: Optional[int] = None
    training_set_id: Optional[int] = None
    features: Optional[str] = None
    label: Optional[str] = None
    view_id: Optional[int] = None

    class Config:
        orm_mode = True

class TrainingSet(BaseModel):
    sql: str
    training_view: Optional[TrainingView] = None
    features: List[Feature]
    metadata: Optional[TrainingSetMetadata] = None

class FeatureStoreSummary(BaseModel):
    num_feature_sets: int
    num_deployed_feature_sets: int
    num_features: int
    num_deployed_features: int
    num_training_sets: int
    num_training_views: int
    num_models: int
    num_deployed_models: int
    num_pending_feature_set_deployments: int
    recent_features: List[str]
    most_used_features: List[str]<|MERGE_RESOLUTION|>--- conflicted
+++ resolved
@@ -2,10 +2,6 @@
 from datetime import datetime
 from pydantic import BaseModel, validator, Field
 from shared.services.database import Converters
-<<<<<<< HEAD
-
-=======
->>>>>>> 6239bf6c
 
 class DataType(BaseModel):
     """
