--- conflicted
+++ resolved
@@ -63,11 +63,8 @@
     class Config:
         orm_mode = True
 
-<<<<<<< HEAD
 class TrainingViewDescription(TrainingView):
     features: List[FeatureDescription]
-=======
->>>>>>> bf84f6aa
 
 # Basically just for neat documentation
 class FeatureTimeframe(BaseModel):
@@ -82,17 +79,10 @@
 class Deployment(BaseModel):
     model_schema_name: str
     model_table_name: str
-<<<<<<< HEAD
     training_set_id: Optional[int] = None
     training_set_start_ts: Optional[datetime] = None
     training_set_end_ts: Optional[datetime] = None
     run_id: Optional[str] = None
-=======
-    training_set_id: int
-    training_set_start_ts: datetime
-    training_set_end_ts: datetime
-    run_id: str
->>>>>>> bf84f6aa
     last_update_ts: datetime
     last_update_username: str
 
@@ -100,7 +90,6 @@
         orm_mode = True
 
 class DeploymentDescription(Deployment):
-<<<<<<< HEAD
     training_set_name: Optional[str] = None
 
 class DeploymentFeatures(DeploymentDescription):
@@ -120,8 +109,6 @@
     training_view: Optional[TrainingView] = None
     features: List[Feature]
     metadata: Optional[TrainingSetMetadata] = None
-=======
-    training_set_name: str
 
 class FeatureStoreSummary(BaseModel):
     num_feature_sets: int
@@ -132,5 +119,4 @@
     num_training_views: int
     num_models: int
     num_deployed_models: int
-    num_pending_feature_set_deployments: int
->>>>>>> bf84f6aa
+    num_pending_feature_set_deployments: int