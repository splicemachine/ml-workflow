from typing import List, Optional, Dict, Union
from datetime import datetime
from pydantic import BaseModel


class DataType(BaseModel):
    """
    A class for representing a SQL data type as an object. Data types can have length, precision,
    and recall values depending on their type (VARCHAR(50), DECIMAL(15,2) for example.
    This class enables the breaking up of those data types into objects
    """
    data_type: str
    length: Optional[int] = None
    precision: Optional[int] = None
    scale: Optional[int] = None

class FeatureMetadata(BaseModel):
    tags: Optional[List[str]] = None
    description: Optional[str] = None
    attributes: Optional[Dict[str, str]] = None

class FeatureBase(FeatureMetadata):
    feature_set_id: Optional[int] = None
    name: str
    feature_data_type: DataType
    feature_type: str

class FeatureCreate(FeatureBase):
    pass

class Feature(FeatureBase):
    feature_id: int
    compliance_level: Optional[int] = None
    last_update_ts: Optional[datetime] = None
    last_update_username: Optional[str] = None
    
    class Config:
        orm_mode = True

class FeatureDescription(Feature):
    feature_set_name: Optional[str] = None

class FeatureSetBase(BaseModel):
    schema_name: str
    table_name: str
    description: Optional[str] = None
    primary_keys: Dict[str, DataType]

class FeatureSetCreate(FeatureSetBase):
    features: Optional[List[FeatureCreate]] = None
    pass

class FeatureSet(FeatureSetBase):
    feature_set_id: int
    deployed: Optional[bool] = False
    deploy_ts: Optional[datetime] = None

    class Config:
        orm_mode = True

class FeatureSetDescription(FeatureSet):
    features: List[Feature]

class TrainingViewBase(BaseModel):
    name: Optional[str] = None
    description: Optional[str] = None
    pk_columns: List[str]
    ts_column: str
    label_column: Optional[str] = None
    join_columns: Optional[List[str]] = None

class TrainingViewCreate(TrainingViewBase):
    sql_text: str

class TrainingView(TrainingViewBase):
    view_id: Optional[int] = None
    view_sql: str

    class Config:
        orm_mode = True

class TrainingViewDescription(TrainingView):
    features: List[FeatureDescription]

class Source(BaseModel):
    name: str
    sql_text: str
    event_ts_column: str
    update_ts_column: str
    source_id: Optional[int] = None
    pk_columns: List[str]

class Pipeline(BaseModel):
    feature_set_id: int
    source_id: int
    pipeline_start_ts: datetime
    pipeline_interval: str
    backfill_start_ts: datetime
    backfill_interval: str
    pipeline_url: str
    last_update_ts: datetime
    last_update_username: str
    class Config:
        orm_mode = True

class FeatureAggregation(BaseModel):
    column_name: str
    agg_functions: List[str]
    agg_windows: List[str]
    feature_name_prefix: Optional[str] = None
    agg_default_value: Optional[float] = None

class SourceFeatureSetAgg(BaseModel):
    source_name: str
    schema_name: str
    table_name: str
    start_time: datetime
    schedule_interval: str
    aggregations: List[FeatureAggregation]
    backfill_start_time: Optional[datetime] = None
    backfill_interval: Optional[str] = None
    description: Optional[str] = None

# Basically just for neat documentation
class FeatureTimeframe(BaseModel):
    features: Union[List[Feature], List[str]] = None
    start_time: Optional[datetime] = None
    end_time: Optional[datetime] = None

class FeatureJoinKeys(BaseModel):
    features: List[Union[str, FeatureDescription]]
    join_key_values: Dict[str, Union[str, int]]

class Deployment(BaseModel):
    model_schema_name: str
    model_table_name: str
    training_set_id: Optional[int] = None
    training_set_start_ts: Optional[datetime] = None
    training_set_end_ts: Optional[datetime] = None
    run_id: Optional[str] = None
    last_update_ts: datetime
    last_update_username: str

    class Config:
        orm_mode = True

class DeploymentDescription(Deployment):
    training_set_name: Optional[str] = None

class DeploymentFeatures(DeploymentDescription):
    features: List[Feature]

class TrainingSetMetadata(BaseModel):
    name: Optional[str] = None
    training_set_start_ts: Optional[datetime] = None
    training_set_end_ts: Optional[datetime] = None
    training_set_create_ts: datetime
    features: Optional[str] = None

    class Config:
        orm_mode = True

class TrainingSet(BaseModel):
    sql: str
    training_view: Optional[TrainingView] = None
    features: List[Feature]
    metadata: Optional[TrainingSetMetadata] = None

class FeatureStoreSummary(BaseModel):
    num_feature_sets: int
    num_deployed_feature_sets: int
    num_features: int
    num_deployed_features: int
    num_training_sets: int
    num_training_views: int
    num_models: int
    num_deployed_models: int
    num_pending_feature_set_deployments: int
<<<<<<< HEAD

=======
    recent_features: List[str]
    most_used_features: List[str]
>>>>>>> 00ec0bbc
<|MERGE_RESOLUTION|>--- conflicted
+++ resolved
@@ -176,9 +176,5 @@
     num_models: int
     num_deployed_models: int
     num_pending_feature_set_deployments: int
-<<<<<<< HEAD
-
-=======
     recent_features: List[str]
-    most_used_features: List[str]
->>>>>>> 00ec0bbc
+    most_used_features: List[str]