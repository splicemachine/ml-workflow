from typing import List, Optional, Dict, Union
from datetime import datetime
from pydantic import BaseModel

class FeatureSetBase(BaseModel):
    schema_name: str
    table_name: str
    description: Optional[str] = None
    primary_keys: Dict[str, str]

class FeatureSetCreate(FeatureSetBase):
    pass

class FeatureSet(FeatureSetBase):
    feature_set_id: int
    deployed: Optional[bool] = False
    deploy_ts: Optional[datetime] = None

    class Config:
        orm_mode = True

class FeatureBase(BaseModel):
    feature_set_id: Optional[int] = None
    name: str
    description: Optional[str] = None
    feature_data_type: str
    feature_type: str
    tags: Optional[Dict[str, str]] = None

class FeatureCreate(FeatureBase):
    pass
  
class Feature(FeatureBase):
    feature_id: int
    compliance_level: Optional[int] = None
    last_update_ts: Optional[datetime] = None
    last_update_username: Optional[str] = None
    
    class Config:
        orm_mode = True

class FeatureDescription(Feature):
    feature_set_name: Optional[str] = None

class TrainingViewBase(BaseModel):
    name: Optional[str] = None
    description: Optional[str] = None
    pk_columns: List[str]
    ts_column: str
    label_column: Optional[str] = None
    join_columns: Optional[List[str]] = None

class TrainingViewCreate(TrainingViewBase):
    sql_text: str

class TrainingView(TrainingViewBase):
    view_id: int
    view_sql: str

    class Config:
        orm_mode = True


# Basically just for neat documentation
class FeatureTimeframe(BaseModel):
    features: Union[List[Feature], List[str]] = None
    start_time: Optional[datetime] = None
    end_time: Optional[datetime] = None

class FeatureJoinKeys(BaseModel):
    features: List[Union[str, FeatureDescription]]
    join_key_values: Dict[str, Union[str, int]]

<<<<<<< HEAD
class Deployment(BaseModel):
    model_schema_name: str
    model_table_name: str
    training_set_id: int
    training_set_start_ts: datetime
    training_set_end_ts: datetime
    run_id: str
    last_update_ts: datetime
    last_update_username: str

    class Config:
        orm_mode = True

class DeploymentDescription(Deployment):
    training_set_name: str
=======
class FeatureStoreSummary(BaseModel):
    num_feature_sets: int
    num_deployed_feature_sets: int
    num_features: int
    num_deployed_features: int
    num_training_sets: int
    num_training_views: int
    num_models: int
    num_deployed_models: int
    num_pending_feature_set_deployments: int
>>>>>>> a41fe943
<|MERGE_RESOLUTION|>--- conflicted
+++ resolved
@@ -71,7 +71,6 @@
     features: List[Union[str, FeatureDescription]]
     join_key_values: Dict[str, Union[str, int]]
 
-<<<<<<< HEAD
 class Deployment(BaseModel):
     model_schema_name: str
     model_table_name: str
@@ -87,7 +86,7 @@
 
 class DeploymentDescription(Deployment):
     training_set_name: str
-=======
+
 class FeatureStoreSummary(BaseModel):
     num_feature_sets: int
     num_deployed_feature_sets: int
@@ -97,5 +96,4 @@
     num_training_views: int
     num_models: int
     num_deployed_models: int
-    num_pending_feature_set_deployments: int
->>>>>>> a41fe943
+    num_pending_feature_set_deployments: int