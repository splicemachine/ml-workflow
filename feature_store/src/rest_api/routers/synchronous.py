from fastapi import APIRouter, status, Depends, Query
from typing import List, Dict, Optional, Union, Any
from shared.logger.logging_config import logger
from sqlalchemy.orm import Session
from .auth import authenticate
from .. import schemas, crud
from ..utils.training_utils import (dict_to_lower,_get_training_view_by_name, 
                                _get_training_set, _get_training_set_from_view)
from ..utils.utils import __validate_feature_data_type
from shared.api.exceptions import SpliceMachineException, ExceptionCodes
from ..decorators import managed_transaction
from shared.services.database import DatabaseFunctions
from ..utils import airflow_utils as airflow

# Synchronous API Router-- we can mount it to the main API
SYNC_ROUTER = APIRouter(
    dependencies=[Depends(authenticate)]
)


@SYNC_ROUTER.get('/feature-sets', status_code=status.HTTP_200_OK, response_model=List[schemas.FeatureSet],
                description="Returns a list of available feature sets", operation_id='get_feature_sets', tags=['Feature Sets'])
@managed_transaction
def get_feature_sets(names: Optional[List[str]] = Query([], alias="name"), db: Session = Depends(crud.get_db)):
    """
    Returns a list of available feature sets
    """
    crud.validate_schema_table(names)
    return crud.get_feature_sets(db, feature_set_names=names)

@SYNC_ROUTER.get('/summary', status_code=status.HTTP_200_OK, response_model=schemas.FeatureStoreSummary,
                description="Returns feature store summary metrics", operation_id='get_summary', tags=['Feature Store'])
@managed_transaction
def get_summary(db: Session = Depends(crud.get_db)):
    """
    This function returns a summary of the feature store including:
        * Number of feature sets
        * Number of deployed feature sets
        * Number of features
        * Number of deployed features
        * Number of training sets
        * Number of training views
        * Number of associated models - this is a count of the MLManager.RUNS table where the `splice.model_name` tag is set and the `splice.feature_store.training_set` parameter is set
        * Number of active (deployed) models (that have used the feature store for training)
        * Number of pending feature sets - this will will require a new table `featurestore.pending_feature_set_deployments` and it will be a count of that
    """
    return crud.get_fs_summary(db)

@SYNC_ROUTER.get('/training-views', status_code=status.HTTP_200_OK, response_model=List[schemas.TrainingView],
                description="Returns a list of all available training views with an optional filter", operation_id='get_training_views', tags=['Training Views'])
@managed_transaction
def get_training_views(name: Optional[str] = None, db: Session = Depends(crud.get_db)):
    """
    Returns a list of all available training views with an optional filter
    """
    if name:
        return _get_training_view_by_name(db, name)
    else:
        return crud.get_training_views(db)

@SYNC_ROUTER.get('/training-view-id', status_code=status.HTTP_200_OK, response_model=int,
                description="Returns the unique view ID from a name", operation_id='get_training_view_id', tags=['Training Views'])
@managed_transaction
def get_training_view_id(name: str, db: Session = Depends(crud.get_db)):
    """
    Returns the unique view ID from a name
    """
    return crud.get_training_view_id(db, name)

@SYNC_ROUTER.get('/features', status_code=status.HTTP_200_OK, response_model=List[schemas.FeatureDescription],
                description="Returns a list of all (or the specified) features", operation_id='get_features', tags=['Features'])
@managed_transaction
def get_features_by_name(names: List[str] = Query([], alias="name"), db: Session = Depends(crud.get_db)):
    """
    Returns a list of features whose names are provided

    """
    return crud.get_feature_descriptions_by_name(db, names)

@SYNC_ROUTER.post('/feature-vector', status_code=status.HTTP_200_OK, response_model=Union[Dict[str, Any], str],
                description="Gets a feature vector given a list of Features and primary key values for their corresponding Feature Sets", 
                operation_id='get_feature_vector', tags=['Features'])
@managed_transaction
def get_feature_vector(fjk: schemas.FeatureJoinKeys, sql: bool = False, db: Session = Depends(crud.get_db)):
    """
    Gets a feature vector given a list of Features and primary key values for their corresponding Feature Sets
    """
    feats: List[schemas.Feature] = crud.process_features(db, fjk.features)
    # Match the case of the keys
    join_keys = dict_to_lower(fjk.join_key_values)

    # Get the feature sets and their primary key column names
    feature_sets = crud.get_feature_sets(db, [f.feature_set_id for f in feats])
    crud.validate_feature_vector_keys(join_keys, feature_sets)

    return crud.get_feature_vector(db, feats, join_keys, feature_sets, sql)


@SYNC_ROUTER.post('/feature-vector-sql', status_code=status.HTTP_200_OK, response_model=str,
                description="Returns the parameterized feature retrieval SQL used for online model serving.", 
                operation_id='get_feature_vector_sql_from_training_view', tags=['Features'])
@managed_transaction
async def get_feature_vector_sql_from_training_view(features: List[Union[schemas.Feature, str]], view: str, db: Session = Depends(crud.get_db)):
    """
    Returns the parameterized feature retrieval SQL used for online model serving.
    """
    feats = crud.process_features(db, features)

    tctx = _get_training_view_by_name(db, view)[0]

    return crud.get_feature_vector_sql(db, feats, tctx)

@SYNC_ROUTER.get('/feature-primary-keys', status_code=status.HTTP_200_OK, response_model=Dict[str, List[str]],
                description="Returns a dictionary mapping each individual feature to its primary key(s).", 
                operation_id='get_feature_primary_keys', tags=['Features'])
@managed_transaction
def get_feature_primary_keys(features: List[str] = Query([], alias="feature"), db: Session = Depends(crud.get_db)):
    """
    Returns a dictionary mapping each individual feature to its primary key(s). This function is not yet implemented.
    """
    pass

@SYNC_ROUTER.get('/training-view-features', status_code=status.HTTP_200_OK, response_model=List[schemas.Feature],
                description="Returns the available features for the given a training view name", 
                operation_id='get_training_view_features', tags=['Training Views'])
@managed_transaction
def get_training_view_features(view: str, db: Session = Depends(crud.get_db)):
    """
    Returns the available features for the given a training view name
    """
    return crud.get_training_view_features(db, view)

@SYNC_ROUTER.get('/feature-description', status_code=status.HTTP_200_OK, description="Returns the description of the given feature", 
                operation_id='get_feature_description', tags=['Features'])
@managed_transaction
def get_feature_description(db: Session = Depends(crud.get_db)):
    # TODO
    raise NotImplementedError

@SYNC_ROUTER.post('/training-sets', status_code=status.HTTP_200_OK, response_model=schemas.TrainingSet,
                description="Gets a set of feature values across feature sets that is not time dependent (ie for non time series clustering)", 
                operation_id='get_training_set', tags=['Training Sets'])
@managed_transaction
async def get_training_set(ftf: schemas.FeatureTimeframe, current: bool = False, label: str = None, 
                            return_pk_cols: bool = Query(False, alias='pks'), return_ts_col: bool = Query(False, alias='ts'), 
                            db: Session = Depends(crud.get_db)):
    """
    Gets a set of feature values across feature sets that is not time dependent (ie for non time series clustering).
    This feature dataset will be treated and tracked implicitly the same way a training_dataset is tracked from
    :py:meth:`features.FeatureStore.get_training_set` . The dataset's metadata and features used will be tracked in mlflow automatically (see
    get_training_set for more details).

    The way point-in-time correctness is guaranteed here is by choosing one of the Feature Sets as the "anchor" dataset.
    This means that the points in time that the query is based off of will be the points in time in which the anchor
    Feature Set recorded changes. The anchor Feature Set is the Feature Set that contains the superset of all primary key
    columns across all Feature Sets from all Features provided. If more than 1 Feature Set has the superset of
    all Feature Sets, the Feature Set with the most primary keys is selected. If more than 1 Feature Set has the same
    maximum number of primary keys, the Feature Set is chosen by alphabetical order (schema_name, table_name).
    """
    create_time = crud.get_current_time(db)
    return _get_training_set(db, ftf.features, create_time, ftf.start_time, ftf.end_time, current, label, return_pk_cols, return_ts_col)

@SYNC_ROUTER.post('/training-set-from-view', status_code=status.HTTP_200_OK, response_model=schemas.TrainingSet,
                description="Returns the training set as a Spark Dataframe from a Training View", 
                operation_id='get_training_set_from_view', tags=['Training Sets'])
@managed_transaction
def get_training_set_from_view(view: str, ftf: schemas.FeatureTimeframe, return_pk_cols: bool = Query(False, alias='pks'), 
                                        return_ts_col: bool = Query(False, alias='ts'), db: Session = Depends(crud.get_db)):
    """
    Returns the training set as a Spark Dataframe from a Training View. When a user calls this function (assuming they have registered
    the feature store with mlflow using :py:meth:`~mlflow.register_feature_store` )
    the training dataset's metadata will be tracked in mlflow automatically. The following will be tracked:
    including:
        * Training View
        * Selected features
        * Start time
        * End time
    This tracking will occur in the current run (if there is an active run)
    or in the next run that is started after calling this function (if no run is currently active).
    """
    create_time = crud.get_current_time(db)
    return _get_training_set_from_view(db, view, create_time, ftf.features, ftf.start_time, ftf.end_time, return_pk_cols, return_ts_col)

@SYNC_ROUTER.get('/training-sets', status_code=status.HTTP_200_OK, response_model=Dict[str, Optional[str]],
                description="Returns a dictionary a training sets available, with the map name -> description.", 
                operation_id='list_training_sets', tags=['Training Sets'])
@managed_transaction
def list_training_sets(db: Session = Depends(crud.get_db)):
    """
    Returns a dictionary a training sets available, with the map name -> description. If there is no description,
    the value will be an emtpy string

    """
    raise NotImplementedError("To see available training views, run fs.describe_training_views()")

@SYNC_ROUTER.post('/feature-sets', status_code=status.HTTP_201_CREATED, response_model=schemas.FeatureSet, 
                description="Creates and returns a new feature set", operation_id='create_feature_set', tags=['Feature Sets'])
@managed_transaction
def create_feature_set(fset: schemas.FeatureSetCreate, db: Session = Depends(crud.get_db)):
    """
    Creates and returns a new feature set
    """
    crud.validate_feature_set(db, fset)
    logger.info(f'Registering feature set {fset.schema_name}.{fset.table_name} in Feature Store')
    return crud.register_feature_set_metadata(db, fset)

@SYNC_ROUTER.post('/features', status_code=status.HTTP_201_CREATED, response_model=schemas.Feature,
                description="Add a feature to a feature set", operation_id='create_feature', tags=['Features'])
@managed_transaction
def create_feature(fc: schemas.FeatureCreate, schema: str, table: str, db: Session = Depends(crud.get_db)):
    """
    Add a feature to a feature set
    """
    __validate_feature_data_type(fc.feature_data_type)
    if DatabaseFunctions.table_exists(schema, table, db.get_bind()):
        raise SpliceMachineException(status_code=status.HTTP_409_CONFLICT, code=ExceptionCodes.ALREADY_DEPLOYED,
                                        message=f"Feature Set {schema}.{table} is already deployed. You cannot "
                                        f"add features to a deployed feature set.")
    fsets: List[schemas.FeatureSet] = crud.get_feature_sets(db, _filter={'table_name': table, 'schema_name': schema})
    if not fsets:
        raise SpliceMachineException(status_code=status.HTTP_404_NOT_FOUND, code=ExceptionCodes.DOES_NOT_EXIST,
                                        message=f"Feature Set {schema}.{table} does not exist. Please enter "
                                        f"a valid feature set.")
    fset = fsets[0]
    crud.validate_feature(db, fc.name)
    fc.feature_set_id = fset.feature_set_id
    logger.info(f'Registering feature {fc.name} in Feature Store')
    return crud.register_feature_metadata(db, fc)

@SYNC_ROUTER.post('/training-views', status_code=status.HTTP_201_CREATED,
                description="Registers a training view for use in generating training SQL", 
                operation_id='create_training_view', tags=['Training Views'])
@managed_transaction
def create_training_view(tv: schemas.TrainingViewCreate, db: Session = Depends(crud.get_db)):
    """
    Registers a training view for use in generating training SQL
    """
    if not tv.name:
        raise SpliceMachineException(
            status_code=status.HTTP_400_BAD_REQUEST, code=ExceptionCodes.BAD_ARGUMENTS,
            message="Name of training view cannot be None!")

    crud.validate_training_view(db, tv.name, tv.sql_text, tv.join_columns, tv.pk_columns, tv.label_column)
    crud.create_training_view(db, tv)

@SYNC_ROUTER.post('/deploy-feature-set', status_code=status.HTTP_200_OK, response_model=schemas.FeatureSet,
                description="Deploys a feature set to the database", operation_id='deploy_feature_set', tags=['Feature Sets'])
@managed_transaction
def deploy_feature_set(schema: str, table: str, db: Session = Depends(crud.get_db)):
    """
    Deploys a feature set to the database. This persists the feature stores existence.
    As of now, once deployed you cannot delete the feature set or add/delete features.
    The feature set must have already been created with :py:meth:`~features.FeatureStore.create_feature_set`
    """
    try:
        fset = crud.get_feature_sets(db, _filter={'schema_name': schema, 'table_name': table})[0]
    except:
        raise SpliceMachineException(
            status_code=status.HTTP_404_NOT_FOUND, code=ExceptionCodes.DOES_NOT_EXIST,
            message=f"Cannot find feature set {schema}.{table}. Ensure you've created this"
            f"feature set using fs.create_feature_set before deploying.")
    fset = crud.deploy_feature_set(db, fset)
    airflow.schedule_feature_set_calculation(f'{schema}.{table}')
    return fset

@SYNC_ROUTER.get('/feature-set-descriptions', status_code=status.HTTP_200_OK, response_model=List[schemas.FeatureSetDescription],
                description="Returns a description of all feature sets, with all features in the feature sets and whether the feature set is deployed", 
                operation_id='get_feature_set_descriptions', tags=['Feature Sets'])
@managed_transaction
def get_feature_set_descriptions(schema: Optional[str] = None, table: Optional[str] = None, db: Session = Depends(crud.get_db)):
    """
    Returns a description of all feature sets, with all features in the feature sets and whether the feature
    set is deployed
    """
    if schema and table:
        fsets = crud.get_feature_sets(db, _filter={"schema_name": schema, "table_name": table})
    
    else:
        fsets = crud.get_feature_sets(db)

    return [schemas.FeatureSetDescription(**fset.__dict__, features=crud.get_features(db, fset)) for fset in fsets]

@SYNC_ROUTER.get('/training-view-descriptions', status_code=status.HTTP_200_OK, response_model=List[schemas.TrainingViewDescription],
                description="Returns a description of all (or the specified) training views, the ID, name, description and optional label", 
                operation_id='get_training_view_descriptions', tags=['Training Views'])
@managed_transaction
def get_training_view_descriptions(name: Optional[str] = None, db: Session = Depends(crud.get_db)):
    """
    Returns a description of all (or the specified) training views, the ID, name, description and optional label
    """
    if name:
        tcxs = _get_training_view_by_name(db, name)
    else:
        tcxs = crud.get_training_views(db)
    descs = []
    for tcx in tcxs:
        feats: List[schemas.Feature] = crud.get_training_view_features(db, tcx.name)
        # Grab the feature set info and their corresponding names (schema.table) for the display table
        feat_sets: List[schemas.FeatureSet] = crud.get_feature_sets(db, feature_set_ids=[f.feature_set_id for f in feats])
        feat_sets: Dict[int, str] = {fset.feature_set_id: f'{fset.schema_name}.{fset.table_name}' for fset in feat_sets}
        fds = list(map(lambda f, feat_sets=feat_sets: schemas.FeatureDescription(**f.__dict__, feature_set_name=feat_sets[f.feature_set_id]), feats))
        descs.append(schemas.TrainingViewDescription(**tcx.__dict__, features=fds))
    return descs

@SYNC_ROUTER.put('/feature-description', status_code=status.HTTP_200_OK, description="Sets a feature's description", 
                operation_id='set_feature_description', tags=['Features'])
@managed_transaction
def set_feature_description(db: Session = Depends(crud.get_db)):
        raise NotImplementedError

@SYNC_ROUTER.get('/training-set-from-deployment', status_code=status.HTTP_200_OK, response_model=schemas.TrainingSet,
                description="Reads Feature Store metadata to rebuild orginal training data set used for the given deployed model.", 
                operation_id='get_training_set_from_deployment', tags=['Training Sets'])
@managed_transaction
def get_training_set_from_deployment(schema: str, table: str, label: str = None, 
                            return_pk_cols: bool = Query(False, alias='pks'), return_ts_col: bool = Query(False, alias='ts'), 
                            db: Session = Depends(crud.get_db)):
    """
    Reads Feature Store metadata to rebuild orginal training data set used for the given deployed model.
    """
    # database stores object names in upper case
    metadata = crud.retrieve_training_set_metadata_from_deployment(db, schema, table)
    features = metadata.features.split(',')
    tv_name = metadata.name
    start_time = metadata.training_set_start_ts
    end_time = metadata.training_set_end_ts
    create_time = metadata.training_set_create_ts

    if tv_name:
        ts = _get_training_set_from_view(db, view=tv_name, create_time=create_time, features=features, start_time=start_time, 
                                            end_time=end_time, return_pk_cols=return_pk_cols, return_ts_col=return_ts_col)
    else:
        ts = _get_training_set(db, features=features, create_time=create_time, start_time=start_time, end_time=end_time,
                                label=label, return_pk_cols=return_pk_cols, return_ts_col=return_ts_col)

    ts.metadata = metadata
    return ts

@SYNC_ROUTER.delete('/features', status_code=status.HTTP_200_OK, description="Remove a feature", 
                    operation_id='remove_feature', tags=['Features'])
@managed_transaction
def remove_feature(name: str, db: Session = Depends(crud.get_db)):
    """
    Removes a feature from the Feature Store
    """
    features = crud.get_features_by_name(db, [name])
    if not features:
        raise SpliceMachineException(status_code=status.HTTP_404_NOT_FOUND, code=ExceptionCodes.DOES_NOT_EXIST,
                                        message=f"Feature {name} does not exist. Please enter a valid feature.")
    feature, schema, table, deployed = features[0]
    if bool(deployed):
        raise SpliceMachineException(status_code=status.HTTP_406_NOT_ACCEPTABLE, code=ExceptionCodes.ALREADY_DEPLOYED,
                                        message=f"Cannot delete Feature {feature.name} from deployed Feature Set {schema}.{table}")
    crud.delete_feature(db, feature)

@SYNC_ROUTER.delete('/training-views', status_code=status.HTTP_200_OK, description="Remove a training view",
                    operation_id='remove_training_view', tags=['Training Views'])
@managed_transaction
def remove_training_view(name: str, db: Session = Depends(crud.get_db)):
    """
    Removes a Training View from the feature store as long as the training view isn't being used in a deployment
    """
    tvw: schemas.TrainingView = _get_training_view_by_name(db, name)[0]
    deps = crud.get_training_view_dependencies(db, tvw.view_id)
    if deps:
        raise SpliceMachineException(status_code=status.HTTP_409_CONFLICT, code=ExceptionCodes.DEPENDENCY_CONFLICT,
                                     message=f'The training view {name} cannot be deleted because the following models '
                                             f'have been deployed using it: {deps}')
    tset_ids = crud.get_training_sets_from_view(db, tvw.view_id)
    # Delete the dependent training sets
    crud.delete_training_set_features(db, set(tset_ids))
    crud.delete_training_sets(db, set(tset_ids))
    # Delete the training view components (key and view)
    crud.delete_training_view_keys(db, tvw.view_id)
    crud.delete_training_view(db, tvw.view_id)

    

@SYNC_ROUTER.delete('/feature-sets', status_code=status.HTTP_200_OK, description="Removes a feature set",
                    operation_id='remove_feature_set', tags=['Feature Sets'])
@managed_transaction
def remove_feature_set(schema: str, table: str, purge: bool = False, db: Session = Depends(crud.get_db)) :
    """
    Deletes a feature set if appropriate. You can currently delete a feature set in two scenarios:
    1. The feature set has not been deployed
    2. The feature set has been deployed, but not linked to any training sets/model deployments

    :param db: SQLAlchemy Session
    :return: None
    """
    fset = crud.get_feature_sets(db, feature_set_names=[f'{schema}.{table}'])
    if not fset:
        raise SpliceMachineException(status_code=status.HTTP_404_NOT_FOUND ,code=ExceptionCodes.DOES_NOT_EXIST,
                                     message=f'The feature set ({schema}.{table}) you are trying to delete has not '
                                             'been created. Please ensure the feature set exists.')
    fset = fset[0]
    if not crud.feature_set_is_deployed(db, fset.feature_set_id):
        crud.full_delete_feature_set(db, fset, cascade=False)
    else:
        deps = crud.get_feature_set_dependencies(db, fset.feature_set_id)
        if deps['model']:
            raise SpliceMachineException(status_code=status.HTTP_409_CONFLICT, code=ExceptionCodes.DEPENDENCY_CONFLICT,
                                         message='You cannot drop a Feature Set that has an associated model deployment.'
                                         ' The Following models have been deployed with Training Sets that depend on this'
                                         f' Feature Set: {deps["model"]}')
        elif deps['training_set']:
            if not purge:
                raise SpliceMachineException(status_code=status.HTTP_409_CONFLICT, code=ExceptionCodes.DEPENDENCY_CONFLICT,
                                             message='You cannot delete a Feature Set that has associated Training Sets. '
                                                     f'The following Training Sets depend on this Feature Set: '
                                                     f'{deps["training_set"]}. To drop this Feature Set anyway, '
                                                     f'set purge=True (be careful!)')
            else:
                crud.full_delete_feature_set(db, fset, cascade=True, training_sets=deps['training_set'])
        else: # No dependencies
<<<<<<< HEAD
            crud.full_delete_feature_set(db, fset, cascade=False)
=======
            crud.delete_feature_set(db, fset, cascade=False)
    airflow.unschedule_feature_set_calculation(f'{fset.schema_name}.{fset.table_name}')
>>>>>>> c944c1c4

@SYNC_ROUTER.get('/deployments', status_code=status.HTTP_200_OK, response_model=List[schemas.DeploymentDescription],
                description="Get all deployments", operation_id='get_deployments', tags=['Deployments'])
@managed_transaction
def get_deployments(schema: Optional[str] = None, table: Optional[str] = None, name: Optional[str] = None, 
                            db: Session = Depends(crud.get_db)):
    """
    Returns a list of available deployments
    """
    if schema or table or name:
        _filter = { 'model_schema_name': schema, 'model_table_name': table, 'name': name }
        _filter = { k: v for k, v in _filter.items() if v }
        return crud.get_deployments(db, _filter)
    return crud.get_deployments(db)

@SYNC_ROUTER.get('/training-set-features', status_code=status.HTTP_200_OK, response_model=schemas.DeploymentFeatures,
                description="Returns a training set and the features associated with it", 
                operation_id='get_training_set_features', tags=['Training Sets'])
@managed_transaction
def get_training_set_features(name: str, db: Session = Depends(crud.get_db)):
    """
    Returns a training set and the features associated with it
    """
    crud.validate_schema_table([name])
    schema, table = name.split('.')
    deployments = crud.get_deployments(db, _filter={ 'model_schema_name': schema.upper(), 'model_table_name': table.upper()})
    if not deployments:
        raise SpliceMachineException(status_code=status.HTTP_400_BAD_REQUEST, code=ExceptionCodes.DOES_NOT_EXIST,
                                        message=f"Could not find Training Set {schema}.{table}")
    ts = deployments[0]
    features = crud.get_features_from_deployment(db, ts.training_set_id)
    return schemas.DeploymentFeatures(**ts.__dict__, features=features)<|MERGE_RESOLUTION|>--- conflicted
+++ resolved
@@ -413,12 +413,8 @@
             else:
                 crud.full_delete_feature_set(db, fset, cascade=True, training_sets=deps['training_set'])
         else: # No dependencies
-<<<<<<< HEAD
             crud.full_delete_feature_set(db, fset, cascade=False)
-=======
-            crud.delete_feature_set(db, fset, cascade=False)
     airflow.unschedule_feature_set_calculation(f'{fset.schema_name}.{fset.table_name}')
->>>>>>> c944c1c4
 
 @SYNC_ROUTER.get('/deployments', status_code=status.HTTP_200_OK, response_model=List[schemas.DeploymentDescription],
                 description="Get all deployments", operation_id='get_deployments', tags=['Deployments'])
