from fastapi import APIRouter, status, Depends, Body, Query
from typing import List, Dict, Optional, Union, Any
from shared.logger.logging_config import logger
from shared.models.feature_store_models import FeatureSet, TrainingView, Feature
from sqlalchemy.orm import Session
from datetime import datetime
from .auth import authenticate
from ..constants import SQL
from .. import schemas, crud
from ..training_utils import (dict_to_lower,_get_training_view_by_name, 
                                _get_training_set, _get_training_set_from_view)
from ..utils import __validate_feature_data_type
from shared.api.exceptions import SpliceMachineException, ExceptionCodes

# Synchronous API Router-- we can mount it to the main API
SYNC_ROUTER = APIRouter(
    dependencies=[Depends(authenticate)]
)


@SYNC_ROUTER.get('/feature-sets', status_code=status.HTTP_200_OK, response_model=List[schemas.FeatureSet],
                 description="Returns a list of available feature sets", operation_id='get_feature_sets')
async def get_feature_sets(fsid: Optional[List[int]] = Query(None), db: Session = Depends(crud.get_db)):
    """
    Returns a list of available feature sets
    """
    return crud.get_feature_sets(db, fsid)

@SYNC_ROUTER.delete('/training-views', status_code=status.HTTP_200_OK,
                description="Removes a training view", operation_id='remove_training_view')
async def remove_training_view(override=False, db: Session = Depends(crud.get_db)):
    """
    Note: This function is not yet implemented.
    Removes a training view. This will run 2 checks.
        1. See if the training view is being used by a model in a deployment. If this is the case, the function will fail, always.
        2. See if the training view is being used in any mlflow runs (non-deployed models). This will fail and return
        a warning Telling the user that this training view is being used in mlflow runs (and the run_ids) and that
        they will need to "override" this function to forcefully remove the training view.
    """
    raise NotImplementedError

@SYNC_ROUTER.get('/training-views', status_code=status.HTTP_200_OK, response_model=Union[schemas.TrainingView, List[schemas.TrainingView]],
                description="Returns a list of all available training views with an optional filter", operation_id='get_training_views')
async def get_training_views(name: Optional[str] = None, db: Session = Depends(crud.get_db)):
    """
    Returns a list of all available training views with an optional filter
    """
    if name:
        return _get_training_view_by_name(db, name)
    else:
        return crud.get_training_views(db)

@SYNC_ROUTER.get('/training-view-id', status_code=status.HTTP_200_OK, response_model=int,
                description="Returns the unique view ID from a name", operation_id='get_training_view_id')
async def get_training_view_id(name: str, db: Session = Depends(crud.get_db)):
    """
    Returns the unique view ID from a name
    """
    return crud.get_training_view_id(db, name)

@SYNC_ROUTER.get('/features', status_code=status.HTTP_200_OK, response_model=List[schemas.FeatureDescription],
                description="Returns a dataframe or list of features whose names are provided", operation_id='get_features_by_name')
async def get_features_by_name(name: List[str] = Query([]), db: Session = Depends(crud.get_db)):
    """
    Returns a list of features whose names are provided

    """
    return crud.get_features_by_name(db, name)

@SYNC_ROUTER.delete('/feature-sets', status_code=status.HTTP_200_OK,
                description="Removes a feature set", operation_id='remove_feature_set')
async def remove_feature_set(db: Session = Depends(crud.get_db)):
    # TODO
    raise NotImplementedError

@SYNC_ROUTER.post('/feature-vector', status_code=status.HTTP_200_OK, response_model=Union[Dict[str, Any], str],
                description="Gets a feature vector given a list of Features and primary key values for their corresponding Feature Sets", operation_id='get_feature_vector')
async def get_feature_vector(features: List[Union[str, schemas.FeatureDescription]],
                    join_key_values: Dict[str, Union[str, int]], sql: bool = False, db: Session = Depends(crud.get_db)):
    """
    Gets a feature vector given a list of Features and primary key values for their corresponding Feature Sets
    """
    feats: List[schemas.Feature] = crud.process_features(db, features)
    # Match the case of the keys
    join_keys = dict_to_lower(join_key_values)

    # Get the feature sets and their primary key column names
    feature_sets = crud.get_feature_sets(db, [f.feature_set_id for f in feats])
    crud.validate_feature_vector_keys(join_keys, feature_sets)

    return crud.get_feature_vector(db, feats, join_keys, feature_sets, sql)


@SYNC_ROUTER.post('/feature-vector-sql', status_code=status.HTTP_200_OK, response_model=str,
                description="Returns the parameterized feature retrieval SQL used for online model serving.", operation_id='get_feature_vector_sql_from_training_view')
async def get_feature_vector_sql_from_training_view(features: List[schemas.Feature], view: str, db: Session = Depends(crud.get_db)):
    """
    Returns the parameterized feature retrieval SQL used for online model serving.
    """

    tctx = _get_training_view_by_name(db, view)[0]

    return crud.get_feature_vector_sql(db, features, tctx)

@SYNC_ROUTER.get('/feature-primary-keys', status_code=status.HTTP_200_OK, response_model=Dict[str, List[str]],
                description="Returns a dictionary mapping each individual feature to its primary key(s).", operation_id='get_feature_primary_keys')
async def get_feature_primary_keys(features: List[str] = Query([]), db: Session = Depends(crud.get_db)):
    """
    Returns a dictionary mapping each individual feature to its primary key(s). This function is not yet implemented.
    """
    pass

@SYNC_ROUTER.get('/training-view-features', status_code=status.HTTP_200_OK, response_model=List[schemas.Feature],
                description="Returns the available features for the given a training view name", operation_id='get_training_view_features')
async def get_training_view_features(view: str, db: Session = Depends(crud.get_db)):
    """
    Returns the available features for the given a training view name
    """
    return crud.get_training_view_features(db, view)

@SYNC_ROUTER.get('/feature-description', status_code=status.HTTP_200_OK,
                description="Returns the description of the given feature", operation_id='get_feature_description')
async def get_feature_description(db: Session = Depends(crud.get_db)):
    # TODO
    raise NotImplementedError

@SYNC_ROUTER.post('/training-sets', status_code=status.HTTP_200_OK, response_model=str,
                description="Returns the SQL statement to get a set of feature values across feature sets that is not time dependent", operation_id='get_training_set')
async def get_training_set(features: Union[List[schemas.Feature], List[str]], start_time: datetime = Body(None), end_time: datetime = Body(None), 
                            current: bool = False, db: Session = Depends(crud.get_db)):
    """
    Gets a set of feature values across feature sets that is not time dependent (ie for non time series clustering).
    This feature dataset will be treated and tracked implicitly the same way a training_dataset is tracked from
    :py:meth:`features.FeatureStore.get_training_set` . The dataset's metadata and features used will be tracked in mlflow automatically (see
    get_training_set for more details).

    The way point-in-time correctness is guaranteed here is by choosing one of the Feature Sets as the "anchor" dataset.
    This means that the points in time that the query is based off of will be the points in time in which the anchor
    Feature Set recorded changes. The anchor Feature Set is the Feature Set that contains the superset of all primary key
    columns across all Feature Sets from all Features provided. If more than 1 Feature Set has the superset of
    all Feature Sets, the Feature Set with the most primary keys is selected. If more than 1 Feature Set has the same
    maximum number of primary keys, the Feature Set is chosen by alphabetical order (schema_name, table_name).
    """

    return _get_training_set(db, features, start_time, end_time, current)



@SYNC_ROUTER.post('/training-set-from-view', status_code=status.HTTP_200_OK, response_model=Dict[str, Union[str, schemas.TrainingView]],
                description="Returns the SQL statement to get a set of feature values across feature sets that is not time dependent", operation_id='get_training_set_from_view')
async def get_training_set_from_view(view: str, features: Union[List[schemas.Feature], List[str]] = None,
                                start_time: Optional[datetime] = Body(None), end_time: Optional[datetime] = Body(None),
                                db: Session = Depends(crud.get_db)):
    """
    Returns the training set as a Spark Dataframe from a Training View. When a user calls this function (assuming they have registered
    the feature store with mlflow using :py:meth:`~mlflow.register_feature_store` )
    the training dataset's metadata will be tracked in mlflow automatically. The following will be tracked:
    including:
        * Training View
        * Selected features
        * Start time
        * End time
    This tracking will occur in the current run (if there is an active run)
    or in the next run that is started after calling this function (if no run is currently active).
    """

    return _get_training_set_from_view(db, view, features, start_time, end_time)

@SYNC_ROUTER.get('/training-sets', status_code=status.HTTP_200_OK, response_model=Dict[str, Optional[str]],
                description="Returns a dictionary a training sets available, with the map name -> description.", operation_id='list_training_sets')
async def list_training_sets(db: Session = Depends(crud.get_db)):
    """
    Returns a dictionary a training sets available, with the map name -> description. If there is no description,
    the value will be an emtpy string

    """
    raise NotImplementedError("To see available training views, run fs.describe_training_views()")

@SYNC_ROUTER.post('/feature-sets', response_model=schemas.FeatureSet, status_code=status.HTTP_201_CREATED,
                description="Creates and returns a new feature set", operation_id='create_feature_set')
async def create_feature_set(fset: schemas.FeatureSetCreate, db: Session = Depends(crud.get_db)):
    """
    Creates and returns a new feature set
    """
    crud.validate_feature_set(db, fset)
    logger.info(f'Registering feature set {fset.schema_name}.{fset.table_name} in Feature Store')
    return crud.register_feature_set_metadata(db, fset)

@SYNC_ROUTER.post('/features', response_model=schemas.Feature, status_code=status.HTTP_201_CREATED,
                description="Add a feature to a feature set", operation_id='create_feature')
async def create_feature(fc: schemas.FeatureCreate, schema: str, table: str, db: Session = Depends(crud.get_db)):
    """
    Add a feature to a feature set
    """
    __validate_feature_data_type(fc.feature_data_type)
    if crud.table_exists(db, schema, table):
<<<<<<< HEAD
        raise HTTPException(status_code=409, detail=f"Feature Set {schema}.{table} is already deployed. You cannot "
=======
        raise SpliceMachineException(status_code=status.HTTP_409_CONFLICT, code=ExceptionCodes.ALREADY_DEPLOYED,
                                        message=f"Feature Set {schema}.{table} is already deployed. You cannot "
>>>>>>> 0fc3429f
                                        f"add features to a deployed feature set.")
    fsets: List[schemas.FeatureSet] = crud.get_feature_sets(db, _filter={'table_name': table, 'schema_name': schema})
    if not fsets:
        raise SpliceMachineException(status_code=status.HTTP_404_NOT_FOUND, code=ExceptionCodes.DOES_NOT_EXIST,
                                        message=f"Feature Set {schema}.{table} does not exist. Please enter "
                                        f"a valid feature set.")
    fset = fsets[0]
    crud.validate_feature(db, fc.name)
    fc.feature_set_id = fset.feature_set_id
    logger.info(f'Registering feature {fc.name} in Feature Store')
    return crud.register_feature_metadata(db, fc)

@SYNC_ROUTER.post('/training-views', status_code=status.HTTP_201_CREATED,
                description="Registers a training view for use in generating training SQL", operation_id='create_training_view')
async def create_training_view(tv: schemas.TrainingViewCreate, db: Session = Depends(crud.get_db)):
    """
    Registers a training view for use in generating training SQL
    """
    if not tv.name:
        raise SpliceMachineException(
            status_code=status.HTTP_400_BAD_REQUEST, code=ExceptionCodes.BAD_ARGUMENTS,
            message="Name of training view cannot be None!")

    try:
        crud.validate_training_view(db, tv.name, tv.sql_text, tv.join_columns, tv.label_column)
        tv.label_column = f"'{tv.label_column}'" if tv.label_column else "NULL"  # Formatting incase NULL
        crud.create_training_view(db, tv)
    except SpliceMachineException as e:
        db.rollback()
        raise e

@SYNC_ROUTER.post('/deploy-feature-set', response_model=schemas.FeatureSet, status_code=status.HTTP_200_OK,
                description="Deploys a feature set to the database", operation_id='deploy_feature_set')
async def deploy_feature_set(schema: str, table: str, db: Session = Depends(crud.get_db)):
    """
    Deploys a feature set to the database. This persists the feature stores existence.
    As of now, once deployed you cannot delete the feature set or add/delete features.
    The feature set must have already been created with :py:meth:`~features.FeatureStore.create_feature_set`
    """
    try:
        fset = crud.get_feature_sets(db, _filter={'schema_name': schema, 'table_name': table})[0]
    except:
        raise SpliceMachineException(
            status_code=status.HTTP_404_NOT_FOUND, code=ExceptionCodes.DOES_NOT_EXIST,
            message=f"Cannot find feature set {schema}.{table}. Ensure you've created this"
            f"feature set using fs.create_feature_set before deploying.")
    return crud.deploy_feature_set(db, fset)

@SYNC_ROUTER.get('/feature-set-descriptions', status_code=status.HTTP_200_OK, response_model=List[Dict[str, Union[schemas.FeatureSet, List[schemas.Feature]]]],
                description="", operation_id='get_feature_set_descriptions')
async def get_feature_set_descriptions(schema: Optional[str] = None, table: Optional[str] = None, db: Session = Depends(crud.get_db)):
    """
    Returns a description of all feature sets, with all features in the feature sets and whether the feature
    set is deployed
    """
    if schema and table:
        fsets = crud.get_feature_sets(db, _filter={"schema_name": schema, "table_name": table})
    
    else:
        fsets = crud.get_feature_sets(db)

    return [{"feature_set": fset, "features": crud.get_features(db, fset)} for fset in fsets]

@SYNC_ROUTER.get('/training-view-descriptions', status_code=status.HTTP_200_OK, response_model=List[Dict[str, Union[schemas.TrainingView, List[schemas.FeatureDescription]]]],
                description="", operation_id='get_training_view_descriptions')
async def get_training_view_descriptions(name: Optional[str] = None, db: Session = Depends(crud.get_db)):
    """
    Returns a description of all (or the specified) training views, the ID, name, description and optional label
    """
    if name:
        tcxs = _get_training_view_by_name(db, name)
    else:
        tcxs = crud.get_training_views(db)
    descs = []
    for tcx in tcxs:
        feats: List[schemas.Feature] = crud.get_training_view_features(db, tcx.name)
        # Grab the feature set info and their corresponding names (schema.table) for the display table
        feat_sets: List[schemas.FeatureSet] = crud.get_feature_sets(db, feature_set_ids=[f.feature_set_id for f in feats])
        feat_sets: Dict[int, str] = {fset.feature_set_id: f'{fset.schema_name}.{fset.table_name}' for fset in feat_sets}
        fds = list(map(lambda f, feat_sets=feat_sets: schemas.FeatureDescription(**f.__dict__, feature_set_name=feat_sets[f.feature_set_id]), feats))
        descs.append({ "training_view": tcx, "features": fds })
    return descs

@SYNC_ROUTER.put('/feature-description', status_code=status.HTTP_200_OK,
                description="", operation_id='set_feature_description')
async def set_feature_description(db: Session = Depends(crud.get_db)):
        raise NotImplementedError

@SYNC_ROUTER.post('/training-set-from-deployment', response_model=Dict[str, Union[str, Dict[str, str]]], status_code=status.HTTP_200_OK,
                description="Reads Feature Store metadata to rebuild orginal training data set used for the given deployed model.", operation_id='get_training_set_from_deployment')
async def get_training_set_from_deployment(schema: str, table: str, db: Session = Depends(crud.get_db)):
    """
    Reads Feature Store metadata to rebuild orginal training data set used for the given deployed model.
    """
    # database stores object names in upper case
    metadata = crud.retrieve_training_set_metadata_from_deployement(schema, table)
    features = metadata['FEATURES'].split(',')
    tv_name = metadata['NAME']
    start_time = metadata['TRAINING_SET_START_TS']
    end_time = metadata['TRAINING_SET_END_TS']
    if tv_name:
        training_set_sql = _get_training_set_from_view(db, view=tv_name, features=features,
                                                            start_time=start_time, end_time=end_time)['sql']
    else:
        training_set_sql = _get_training_set(db, features=features, start_time=start_time, end_time=end_time)
    return { "metadata": metadata, "sql": training_set_sql }<|MERGE_RESOLUTION|>--- conflicted
+++ resolved
@@ -194,12 +194,8 @@
     """
     __validate_feature_data_type(fc.feature_data_type)
     if crud.table_exists(db, schema, table):
-<<<<<<< HEAD
-        raise HTTPException(status_code=409, detail=f"Feature Set {schema}.{table} is already deployed. You cannot "
-=======
         raise SpliceMachineException(status_code=status.HTTP_409_CONFLICT, code=ExceptionCodes.ALREADY_DEPLOYED,
                                         message=f"Feature Set {schema}.{table} is already deployed. You cannot "
->>>>>>> 0fc3429f
                                         f"add features to a deployed feature set.")
     fsets: List[schemas.FeatureSet] = crud.get_feature_sets(db, _filter={'table_name': table, 'schema_name': schema})
     if not fsets:
