from datetime import datetime
from json import dumps
from typing import Any, List, Optional, Tuple, Union

from fastapi import status
from fastapi.encoders import jsonable_encoder
from fastapi.responses import JSONResponse
from sqlalchemy.orm import Session

from shared.api.exceptions import ExceptionCodes, SpliceMachineException
from shared.logger.logging_config import logger

from .. import crud
<<<<<<< HEAD
from ..schemas import (Feature, FeatureSet, TrainingSet, TrainingSetMetadata,
                       TrainingViewDetail)
from .utils import __get_pk_columns, __get_table_name
=======
from sqlalchemy.orm import Session
from datetime import datetime
from .utils import __get_pk_columns
from shared.api.exceptions import SpliceMachineException, ExceptionCodes
from shared.logger.logging_config import logger
from json import dumps
>>>>>>> 971e57b7

"""
A set of utility functions for creating Training Set SQL 
"""

TRAINING_SET_MAX_SIZE = 5e7 # 50MB

def dict_to_lower(dict):
    """
    Converts a dictionary to all lowercase keys

    :param dict: The dictionary
    :return: The lowercased dictionary
    """
    return {i.lower(): dict[i] for i in dict}


def _get_anchor_feature_set(features: List[Feature], feature_sets: List[FeatureSet], label: Feature = None) -> FeatureSet:
    """
    From a list of features and corresponding feature sets, this function finds which feature set 
    has the superset of all primary key columns, raising an exception if none exist

    :param features: List[Features]
    :param feature_sets: List[FeatureSet]
    :param label: (Optional) label for the training set
    :return: FeatureSet
    :raise: SpliceMachineException
    """
    if label:
        anchor_fset = next(filter(lambda fs: fs.feature_set_id == label.feature_set_id, feature_sets))
    else:
        # Get the Feature Set with the maximum number of primary key columns as the anchor
        anchor_fset = feature_sets[0]

        for fset in feature_sets:
            if len(__get_pk_columns(fset)) > len(__get_pk_columns(anchor_fset)):
                anchor_fset = fset

    # If Features are requested that come from Feature Sets that cannot be joined to our anchor, we will raise an
    # Exception and let the user know
    bad_features = []
    all_pk_cols = set(__get_pk_columns(anchor_fset))
    for fset in feature_sets:
        if not set(__get_pk_columns(fset)).issubset(all_pk_cols):
            bad_features += [f.name for f in features if f.feature_set_id == fset.feature_set_id]

    if bad_features:
        explainer = f' with label {label.name}' if label else ''
        raise SpliceMachineException(status_code=status.HTTP_400_BAD_REQUEST, code=ExceptionCodes.BAD_ARGUMENTS,
                                    message=f"The provided features do not have a common join key{explainer}."
                                     f"Remove features {bad_features} from your request")

    return anchor_fset


def _generate_training_set_history_sql(tvw: TrainingViewDetail, features: List[Feature], feature_sets: List[FeatureSet], 
                                        start_time=None, end_time=None, create_time=None, 
                                        return_pk_cols: bool = False, return_ts_col: bool = False) -> str:
    """
    Generates the SQL query for creating a training set from a TrainingView and a List of Features.
    This performs the coalesces necessary to aggregate Features over time in a point-in-time consistent way

    :param tvw: The TrainingView
    :param features: List[Feature] The group of Features desired to be returned
    :param feature_sets: List[FeatureSets] the group of all Feature Sets of which Features are being selected
    :param start_time: datetime The start time for the Training Set
    :param end_time: datetime The end time for the Training Set
    :param create_time: datetime The creation time for the Training Set
    :param return_pk_cols: bool Whether or not the returned sql should include the primary key column(s)
    :param return_ts_cols: bool Whether or not the returned sql should include the timestamp column
    :return: str the SQL necessary to execute
    """
    # SELECT clause
    sql = 'SELECT '
    
    if return_pk_cols:
        for pkcol in tvw.pk_columns:  # Select primary key column(s)
            sql += f'\n\tctx.{pkcol},'

    if return_ts_col:
        sql += f'\n\tctx.{tvw.ts_column}, '  # Select timestamp column

    # TODO: ensure these features exist and fail gracefully if not
    for feature in features:
        sql += f'\n\tfset{feature.feature_set_id}h.{feature.name},'  # Collect all features over time

    # Select the optional label col
    if tvw.label_column:
        sql += f'\n\tctx.{tvw.label_column}'
    else:
        sql = sql.rstrip(',')

    # FROM clause
    sql += f'\nFROM ({tvw.sql_text}) ctx '

    # JOIN clause
    for fset in feature_sets:
        pkcols = __get_pk_columns(fset)
        # Join Feature Set History
        sql += ("\nLEFT OUTER JOIN ("
                f"\n\tSELECT h.*,coalesce(min(h.asof_ts) over (partition by {','.join(pkcols)} order by h.ASOF_TS ROWS BETWEEN 1 FOLLOWING AND 1 FOLLOWING), timestamp('{str(create_time)}')) until_ts "
                f"\n\tFROM {fset.schema_name}.{fset.table_name}_history h "
                f"\n\tWHERE INGEST_TS <= timestamp('{str(create_time)}')"
                f"\n) fset{fset.feature_set_id}h "
                "\nON"
                )
        for pkcol in pkcols:
            sql += f' fset{fset.feature_set_id}h.{pkcol}=ctx.{pkcol} AND '
        sql += f' ctx.{tvw.ts_column} >= fset{fset.feature_set_id}h.ASOF_TS AND ctx.{tvw.ts_column} < fset{fset.feature_set_id}h.UNTIL_TS'

    # WHERE clause on optional start and end times
    if start_time or end_time:
        sql += '\nWHERE '
        if start_time:
            sql += f"\n\tctx.{tvw.ts_column} >= '{str(start_time)}' AND"
        if end_time:
            sql += f"\n\tctx.{tvw.ts_column} <= '{str(end_time)}'"
        sql = sql.rstrip('AND')
    return sql


def _generate_training_set_sql(features: List[Feature], feature_sets: List[FeatureSet], label: Feature = None, return_pk_cols = False) -> str:
    """
    Generates the SQL query for creating a training set from a List of Features (NO TrainingView).

    :param features: List[Feature] The group of Features desired to be returned
    :param feature_sets: List of Feature Sets
    :param label: str (Optional) Label for the training set
    :param return_pk_cols: bool Whether or not the returned sql should include the primary key column(s)
    :return: str the SQL necessary to execute
    """
    anchor_fset: FeatureSet = _get_anchor_feature_set(features, feature_sets, label)
    alias = f'fset{anchor_fset.feature_set_id}'  # We use this a lot for joins
    anchor_fset_schema = f'{anchor_fset.schema_name}.{anchor_fset.table_name} {alias} '
    remaining_fsets = [fset for fset in feature_sets if fset != anchor_fset]

    # SELECT clause
    feature_names = ','.join([f'fset{feature.feature_set_id}.{feature.name}' for feature in features])
    # Include the pk columns of the anchor feature set
    pk_cols = ','.join([f'{alias}.{pk}' for pk in __get_pk_columns(anchor_fset)])
    all_feature_columns = feature_names
    if return_pk_cols:
        all_feature_columns += ',' + pk_cols

    sql = f'SELECT {all_feature_columns} \nFROM {anchor_fset_schema}'

    # JOIN clause
    for fset in remaining_fsets:
        # Join Feature Set
        sql += f'\nLEFT OUTER JOIN {fset.schema_name}.{fset.table_name} fset{fset.feature_set_id} \n\tON '
        for ind, pkcol in enumerate(__get_pk_columns(fset)):
            if ind > 0: sql += ' AND '  # In case of multiple columns
            sql += f'fset{fset.feature_set_id}.{pkcol}={alias}.{pkcol}'
    return sql


def _create_temp_training_view(features: List[Feature], feature_sets: List[FeatureSet], create_time: datetime, label: Feature = None) -> TrainingViewDetail:
    """
    Internal function to create a temporary Training View for training set retrieval using a Feature Set. When
    a user created

    :param fsets: List[FeatureSet]
    :param features: List[Feature]
    :param create_time: datetime The creation time for the Training Set
    :param label: str (Optional) Label for the training view
    :return: Generated Training View
    """
    anchor_fset = _get_anchor_feature_set(features, feature_sets, label)
    anchor_columns = __get_pk_columns(anchor_fset)
    if label:
        anchor_columns.append(label.name)
    anchor_column_sql = ', '.join(anchor_columns)
    ts_col = 'LAST_UPDATE_TS'
    schema_table_name = f'{anchor_fset.schema_name}.{anchor_fset.table_name}_history'
    sql_text = f"SELECT {anchor_column_sql}, ASOF_TS as {ts_col} FROM {schema_table_name} WHERE INGEST_TS <= timestamp('{str(create_time)}')"
    return TrainingViewDetail(view_id=None, pk_columns=__get_pk_columns(anchor_fset), ts_column=ts_col, sql_text=sql_text,
                        description=None, name=None, label_column=(label.name if label else None))

def _get_training_view_by_name(db: Session, name: str, version: Optional[Union[str, int]] = 'latest') -> List[TrainingViewDetail]:
    """
    Internal function to retrieve a training view from the db by name
    :param db: Session The database connection
    :param name: str The Training View name
    :param version: str | int The Training View version
    :return: Training View
    :raise: SpliceMachineException
    """
    tvs = crud.get_training_views(db, {'name': name, 'view_version': version})
    if not tvs:
        v = f' and version {version}' if version != 'latest' else ''
        raise SpliceMachineException(status_code=status.HTTP_404_NOT_FOUND, code=ExceptionCodes.DOES_NOT_EXIST,
                                        message=f'Could not find training view with name "{name}"{v}')
    return tvs

def _get_training_set(db: Session, features: Union[List[Feature], List[str]], create_time: datetime,
                      start_time: datetime = None, end_time: datetime = None, current: bool = False, label: str = None,
                      return_pk_cols: bool = False, return_ts_col: bool = False, return_type: Optional[str] = None
                      ) -> TrainingSet:
    """
    Creates a training set without a training view from a list of features
    :param db: Session The database connection
    :param features: List[Feature] The group of Features desired to be returned
    :param create_time: datetime The creation time for the Training Set
    :param start_time: datetime The start time for the Training Set
    :param end_time: datetime The end time for the Training Set
    :param current: bool If you only want the most recent values of the features
    :param label: str (Optional) Label for the training set
    :param return_pk_cols: bool Whether or not the returned sql should include the primary key column(s)
    :param return_ts_cols: bool Whether or not the returned sql should include the timestamp column
    :param return_type: A particular return type for the training set. Currently available options are 'json' and 'sql'
    :return: Training Set or a JsonResponse (if the user requested the data in json format).
        We do this because jsonifying the pydantic schema takes many minutes, and returning the raw JSON is much faster
    :raise: SpliceMachineException
    """
    if label:
        if any([(f if isinstance(f, str) else f.name).lower() == label.lower() for f in features]):
            raise SpliceMachineException(status_code=status.HTTP_400_BAD_REQUEST, code=ExceptionCodes.BAD_ARGUMENTS,
                                        message=f'Label column cannot be in the provided Feature list')
        features.append(label)
    
    # Get List[Feature]
    features = crud.process_features(db, features)

    # Get the Feature Sets
    fsets = crud.get_feature_sets(db, list({f.feature_set_id for f in features}))

    # Get the label Feature
    if label:
        ind = next((i for i, f in enumerate(features) if f.name.lower() == label.lower()), None)
        if not ind:
            raise SpliceMachineException(status_code=status.HTTP_404_NOT_FOUND, code=ExceptionCodes.DOES_NOT_EXIST,
                                        message=f"Unable to find label feature '{label}'")
        label = features.pop(ind)

    if current:
        temp_vw = None
        sql = _generate_training_set_sql(features, fsets, label, return_pk_cols)
    else:
        temp_vw = _create_temp_training_view(features, fsets, create_time, label)
        sql = _generate_training_set_history_sql(temp_vw, features, fsets, start_time=start_time, end_time=end_time, create_time=create_time,
            return_pk_cols=return_pk_cols, return_ts_col=return_ts_col)
    
    metadata = TrainingSetMetadata(training_set_start_ts=start_time or datetime(year=1900,month=1,day=1),
                                   training_set_end_ts=end_time or datetime.today(), training_set_create_ts=create_time)
    if label:
        features.append(label)

    ts = TrainingSet(sql=sql, training_view=temp_vw, features=features, metadata=metadata)

    # We will add more return types in the future so we leave it as a string not a bool
    if return_type == 'json':
        d = get_training_set_data(db, ts, return_type)
        ts.data = dumps(d, default=str)

    return ts

def _get_training_set_from_view(db: Session, view: str, create_time: datetime, features: Union[List[Feature], 
                                List[str]] = None, start_time: Optional[datetime] = None, end_time: Optional[datetime] = None, 
                                return_pk_cols: bool = False, return_ts_col: bool = False, return_type: Optional[str] = None) -> TrainingSet:
    """
    Creates a training set from a training view
    :param db: Session The database connection
    :param view: str The name of the Training View
    :param create_time: datetime The creation time for the Training Set
    :param features: List[Feature] The group of Features desired to be returned
    :param start_time: datetime The start time for the Training Set
    :param end_time: datetime The end time for the Training Set
    :param return_pk_cols: bool Whether or not the returned sql should include the primary key column(s)
    :param return_ts_cols: bool Whether or not the returned sql should include the timestamp column
    :param return_type: A particular return type for the training set. Currently available options are 'json' and 'sql'
    :return: Training Set
    :raise: SpliceMachineException
    """
    # Get training view information (view primary key column(s), inference ts column, )
    tvw = _get_training_view_by_name(db, view)[0]

    # Get features as list of Features
    features = crud.process_features(db, features) if features else crud.get_training_view_features(db, tvw)

    # Get List of necessary Feature Sets
    feature_set_ids = list({f.feature_set_id for f in features})  # Distinct set of IDs
    feature_sets = crud.get_feature_sets(db, feature_set_ids)

    # Generate the SQL needed to create the dataset
    sql = _generate_training_set_history_sql(tvw, features, feature_sets, start_time=start_time, end_time=end_time, create_time=create_time,
        return_pk_cols=return_pk_cols, return_ts_col=return_ts_col)
    metadata = TrainingSetMetadata(training_set_start_ts=start_time or datetime(year=1900,month=1,day=1),
                                   training_set_end_ts=end_time or datetime.today(), training_set_create_ts=create_time,
                                   view_id=tvw.view_id, view_version=tvw.view_version)

    ts = TrainingSet(sql=sql, training_view=tvw, features=features, metadata=metadata)
    # We will add more return types in the future so we leave it as a string not a bool
    if return_type == 'json':
        d = get_training_set_data(db, ts, return_type)
        logger.info('Serializing resultset')
        ts.data = dumps(d, default=str)

    return ts


def register_training_set(db: Session, ts: TrainingSet, save_as: str) -> TrainingSet:
    """
    Validates and then Saves a training set metadata and TrainingSetInstance.

    *   First we need to see if this name already exists.
    *   If it does not, then we create it at version 1.
    *   If it does, validate that it has a matching schema to this one (same features). If so, create a new version.
    *   If the schema doesn't match, throw an error

    :param db: Session
    :param ts: TrainingSet
    :param save_as: The name we wish to save the training set with
    :return: Training Set with updated metadata
    """

    tsm: TrainingSetMetadata = crud.get_training_set_instance_by_name(db, save_as)
    if tsm:
        # Validate that it's using the same View (if it has a view at all)
        if tsm.view_id != ts.metadata.view_id:
            raise SpliceMachineException(status_code=status.HTTP_400_BAD_REQUEST, code=ExceptionCodes.ALREADY_EXISTS,
                                         message=f'Training Set {save_as} already exists and was created with a different '
                                                 f'view ({ts.metadata.view_id}) than the one provided ({tsm.view_id}). '
                                                 f'To create a new version of Training Set {save_as}, you must use '
                                                 f'the same view. Otherwise, save this Training Set with a different name')

        tsm_feats = sorted([int(i) for i in tsm.features.split(',')])
        ts_feats = sorted([f.feature_id for f in ts.features])
        if tsm_feats != ts_feats:
            raise SpliceMachineException(status_code=status.HTTP_400_BAD_REQUEST, code=ExceptionCodes.ALREADY_EXISTS,
                                         message=f'Training Set {save_as} already exists and has a different set '
                                                 f'of features than the ones provided. To create a new version of '
                                                 f'Training Set {save_as}, you must use the same set of features. '
                                                 f'Training Set {save_as} has features {tsm_feats} but you requested'
                                                 f' features {ts_feats}')
        # Training Set Instance exists and this is a new one. Register a new instance with version + 1
        new_instance = TrainingSetMetadata(
            training_set_start_ts = ts.metadata.training_set_start_ts,
            training_set_end_ts = ts.metadata.training_set_end_ts,
            training_set_create_ts = ts.metadata.training_set_create_ts,
            training_set_version = tsm.training_set_version + 1,
            training_set_id = tsm.training_set_id,
            view_id = tsm.view_id,
            view_version = tsm.view_version
        )
        crud.register_training_set_instance(db, new_instance)
    else:
        # No Training Set Instance of this name yet. Create the first instance
        logger.info(f"Creating training set {save_as}")
        tset_id = crud.create_training_set(db, ts, save_as)

        crud.register_training_set_features(db, tset_id, ts.features, ts.metadata.label)
        new_instance = TrainingSetMetadata(
            training_set_start_ts = ts.metadata.training_set_start_ts,
            training_set_end_ts = ts.metadata.training_set_end_ts,
            training_set_create_ts = ts.metadata.training_set_create_ts,
            training_set_version = 1,
            training_set_id = tset_id,
            view_id = ts.metadata.view_id,
            view_version = ts.metadata.view_version
        )
        crud.register_training_set_instance(db, new_instance)
    ts.metadata = new_instance
    return ts



def get_training_set_data(db: Session, ts: TrainingSet, return_type: str) -> List[Tuple[str, List[Any]]]:
    """
    Runs the SQL for a training set and returns the materialized data (assuming it is smaller than the limit)

    :param db: SqlAlchemy Session
    :param ts: Training Set (for metadata)
    :param return_type: The requested return type
    :return: The data formatted in Columnar format (column_name: [column datum]
    """
    # 50MB max size, assuming each column is a float64 (8 bytes)
    max_rows = int(TRAINING_SET_MAX_SIZE / len(ts.features) * 8)

    logger.info(f'Executing SQL')
    sql = f'select top {max_rows} * from ({ts.sql})'
    res = db.execute(sql)

    logger.info(f'Gathering result set')
    cols = [i[0] for i in res.cursor.description]
    rows = res.fetchall()

    if len(rows) >= max_rows:
        raise SpliceMachineException(code=ExceptionCodes.BAD_ARGUMENTS, status_code=status.HTTP_403_FORBIDDEN,
                                     message=f'This training set is too large to return in the request '
                                             f'format ({return_type}). Remove the return type to have this rendered '
                                             f'on the client as a Spark DF, or set return_type to sql to get the '
                                             f'SQL statement that creates this DF. Alternatively, set a smaller '
                                             f'range for start_time and end_time to get less data.')

    logger.info(f'Formatting data')

    data = [(col,[row[i] for row in rows]) for i,col in enumerate(cols)]
    # data = [cols] + [list(row) for row in rows] Simple row storage
    return data

def training_set_to_json(ts: TrainingSet) -> JSONResponse:
    """
    Converts a TrainingSet object to raw JSON so it can be returned directly in a JSONResponse.
    We use this function in the event that a user requests their training set in pandas / JSON form,
    so it can be send via the REST response.

    :param ts: TrainingSet
    :return: JSON
    """
    data = ts.__dict__.pop('data')
    json_data = jsonable_encoder(ts)
    json_data['data'] = data
    logger.info(f'JSON encoding complete')
    return JSONResponse(content=json_data)<|MERGE_RESOLUTION|>--- conflicted
+++ resolved
@@ -5,24 +5,14 @@
 from fastapi import status
 from fastapi.encoders import jsonable_encoder
 from fastapi.responses import JSONResponse
-from sqlalchemy.orm import Session
-
-from shared.api.exceptions import ExceptionCodes, SpliceMachineException
-from shared.logger.logging_config import logger
 
 from .. import crud
-<<<<<<< HEAD
 from ..schemas import (Feature, FeatureSet, TrainingSet, TrainingSetMetadata,
                        TrainingViewDetail)
-from .utils import __get_pk_columns, __get_table_name
-=======
 from sqlalchemy.orm import Session
-from datetime import datetime
 from .utils import __get_pk_columns
 from shared.api.exceptions import SpliceMachineException, ExceptionCodes
 from shared.logger.logging_config import logger
-from json import dumps
->>>>>>> 971e57b7
 
 """
 A set of utility functions for creating Training Set SQL 
