import json
from typing import List, Set, Union

from fastapi import status
from sqlalchemy.orm import Session

import shared.models.feature_store_models as models
from shared.api.exceptions import ExceptionCodes, SpliceMachineException
from shared.db.functions import DatabaseFunctions
from shared.logger.logging_config import logger

from .. import crud, schemas
from ..utils.airflow_utils import Airflow
<<<<<<< HEAD
from .utils import __get_table_name, __validate_primary_keys, sql_to_datatype

=======
from typing import List, Set, Union
import json
from .utils import sql_to_datatype, __validate_primary_keys
>>>>>>> 971e57b7

def _deploy_feature_set(schema: str, table: str, version: Union[str, int], migrate: bool, db: Session):
    """
    Deploys a feature set to the database. This persists the feature stores existence.
    As of now, once deployed you cannot delete the feature set or add/delete features.
    The feature set must have already been created with :py:meth:`~features.FeatureStore.create_feature_set`
    """
    try:
        fset = \
        crud.get_feature_sets(db, _filter={'table_name': table, 'schema_name': schema, 'feature_set_version': version})[
            0]
    except:
        version_text = '' if version == 'latest' else f' with version {version}'
        raise SpliceMachineException(
            status_code=status.HTTP_404_NOT_FOUND, code=ExceptionCodes.DOES_NOT_EXIST,
            message=f"Cannot find feature set {schema}.{table}{version_text}. Ensure you've created this "
                    f"feature set using fs.create_feature_set before deploying.")
    if fset.deployed:
        raise SpliceMachineException(
            status_code=status.HTTP_409_CONFLICT, code=ExceptionCodes.ALREADY_DEPLOYED,
            message=f"Feature set {schema}.{table} v{fset.feature_set_version} is already deployed.")

    table_name = fset.table_name
    table_exists = DatabaseFunctions.table_exists(schema, table_name, db.get_bind())
    history_table_exists = DatabaseFunctions.table_exists(schema, f'{table_name}_history', db.get_bind())
    insert_trigger_exists = DatabaseFunctions.trigger_exists(schema, f'{table_name}_history_insert', db)
    update_trigger_exists = DatabaseFunctions.trigger_exists(schema, f'{table_name}_history_update', db)
    if table_exists or history_table_exists or insert_trigger_exists or update_trigger_exists:
         raise SpliceMachineException(
            status_code=status.HTTP_409_CONFLICT, code=ExceptionCodes.DEPENDENCY_CONFLICT,
            message=f"There seems to have been metadata corruption. Feature Set {schema}.{table} tables / triggers have been created, "
                    f"but the Feature Store Metadata is not reflecting that. Please drop the following tables / triggers if they exist:"
                    f"\nTable {schema}.{table} exists: {table_exists}"
                    f"\nTable {schema}.{table}_history exists: {history_table_exists}"
                    f"\nInsert trigger for feature set ({schema}.{table}_history_insert) exists: {insert_trigger_exists}"
                    f"\nUpdate trigger for feature set ({schema}.{table}_history_insert) exists: {update_trigger_exists}")

    current = crud.get_feature_sets(db, feature_set_names=[f'{schema}.{table}'])[0]
    if current.feature_set_version > fset.feature_set_version:
        raise SpliceMachineException(
            status_code=status.HTTP_400_BAD_REQUEST, code=ExceptionCodes.OUTDATED_VERSION,
            message=f"Cannot deploy feature set with a lower version than the latest deployed version "
                    f"(v{current.feature_set_version}")

    features = crud.get_features(db, fset)
    if not features:
        raise SpliceMachineException(
            status_code=status.HTTP_406_NOT_ACCEPTABLE, code=ExceptionCodes.NOT_DEPLOYABLE,
            message=f"Feature set {schema}.{table} has no features. You cannot deploy a feature "
                    f"set with no features")

    fset = crud.deploy_feature_set(db, fset)
    if migrate:
        if current.deployed:
            crud.migrate_feature_set(db, current, fset)
        else:
            logger.warn('No previous data found to migrate - skipping migration')
    logger.info('Creating Historian Triggers...')
    crud.create_historian_triggers(db, fset)
    logger.info('Done.')
    if Airflow.is_active:
        Airflow.schedule_feature_set_calculation(f'{schema}.{fset.table_name}')
    return fset


def _create_feature_set(fset: schemas.FeatureSetCreate, db: Session):
    """
    The implementation of the create_feature_set route with logic here so other functions can call it
    :param fset: The feature set schema to create
    :param db: The database session
    :return: The created Feature Set
    """
    crud.validate_feature_set(db, fset)
    logger.info(f'Registering feature set {fset.schema_name}.{fset.table_name} in Feature Store')
    fset_metadata = crud.register_feature_set_metadata(db, fset)
    fset_version = crud.create_feature_set_version(db, fset_metadata, True)
    fset_version.__dict__.pop('feature_set_id')
    created_fset = schemas.FeatureSetDetail(**fset_metadata.__dict__, **fset_version.__dict__)

    if fset.features:
        logger.info("Validating features")
        for fc in fset.features:
            crud.validate_feature(db, fc.name, fc.feature_data_type)
            fc.feature_set_id = created_fset.feature_set_id
        logger.info("Done. Bulk registering features")
        crud.bulk_register_feature_metadata(db, fset.features)
        crud.bulk_register_feature_versions(db, fset.features, created_fset.feature_set_id)
    return created_fset


def _update_feature_set(update: schemas.FeatureSetUpdate, schema: str, table: str, db: Session):
    """
    The implementation of the update_feature_set route with logic here so other functions can call it
    :param fset: The feature set schema to update
    :param db: The database session
    :return: The created Feature Set Version
    """
    __validate_primary_keys(update.primary_keys)

    fsets: List[schemas.FeatureSetDetail] = crud.get_feature_sets(db,
                                                                  _filter={'table_name': table, 'schema_name': schema,
                                                                           'feature_set_version': 'latest'})
    if not fsets:
        raise SpliceMachineException(status_code=status.HTTP_404_NOT_FOUND, code=ExceptionCodes.DOES_NOT_EXIST,
                                     message=f"Feature Set {schema}.{table} does not exist. Please enter "
                                             f"a valid feature set, or create this feature set using fs.create_feature_set()")
    fset = fsets[0]

    if update.description:
        logger.info(f'Updating description for {fset.schema_name}.{fset.table_name}')
        crud.update_feature_set_description(db, fset.feature_set_id, update.description)
        fset.description = update.description

    fset_version = crud.create_feature_set_version(db, fset, fset.feature_set_version + 1)
    fset.__dict__.update(fset_version.__dict__)

    if update.features:
        logger.info("Validating features")
        to_create = []
        for fc in update.features:
            try:
                crud.validate_feature(db, fc.name, fc.feature_data_type)
                fc.feature_set_id = fset.feature_set_id
            except SpliceMachineException as e:
                if e.code != ExceptionCodes.ALREADY_EXISTS:
                    raise e
            else:
                to_create.append(fc)
        logger.info("Done. Bulk registering features")
        crud.bulk_register_feature_metadata(db, to_create)
        crud.bulk_register_feature_versions(db, update.features, fset.feature_set_id, fset.feature_set_version)

    return fset


def _alter_feature_set(alter: schemas.FeatureSetAlter, schema: str, table: str, version: Union[str, int], db: Session):
    """
    The implementation of the alter_feature_set route with logic here so other functions can call it
    :param alter: The feature set schema to alter
    :param schema: The schema name
    :param table: The table name
    :param db: The database session
    :return: The altered Feature Set
    """
    fsets: List[schemas.FeatureSetDetail] = crud.get_feature_sets(db,
                                                                  _filter={'table_name': table, 'schema_name': schema,
                                                                           'feature_set_version': version})
    if not fsets:
        v = f'with version {version} ' if isinstance(version, int) else ''
        raise SpliceMachineException(status_code=status.HTTP_404_NOT_FOUND, code=ExceptionCodes.DOES_NOT_EXIST,
                                     message=f"Feature Set {schema}.{table} {v}does not exist. Please enter "
                                             f"a valid feature set.")
    fset = fsets[0]

    if alter.primary_keys:
        if fset.deployed:
            raise SpliceMachineException(status_code=status.HTTP_406_NOT_ACCEPTABLE,
                                         code=ExceptionCodes.ALREADY_DEPLOYED,
                                         message=f"Cannot update primary keys of a deployed feature set. "
                                                 "If you wish to change the primary keys, please create a new version of the feature set")
        __validate_primary_keys(alter.primary_keys)
        logger.info(f'Updating keys for {fset.schema_name}.{fset.table_name}')
        alter.feature_set_id = fset.feature_set_id
        crud.update_feature_set_keys(db, alter, fset.feature_set_version)
        fset.primary_keys = alter.primary_keys

    if alter.description:
        logger.info(f'Updating description for {fset.schema_name}.{fset.table_name}')
        crud.update_feature_set_description(db, fset.id, alter.description)
        fset.description = alter.description

    return fset


def _get_feature_sets(names: List[str], db: Session) -> List[schemas.FeatureSet]:
    """
    Logic implementation of get_feature_sets route implemented here so other
    functions can call it directly

    :param names: The names of the desired feature sets
    :param db: Session
    :return: List of Feature Sets
    """
    crud.validate_schema_table(names)
    return crud.get_feature_sets(db, feature_set_names=names)


def model_to_schema_feature(feat: models.Feature) -> schemas.FeatureDetail:
    """
    A function that converts a models.Feature into a schemas.Feature through simple manipulations.
    Splice Machine does not support complex data types like JSON or Arrays, so we stringify them and store them as
    Strings in the database, so they need some manipulation when we retrieve them.
        * Turns tags into a list
        * Turns attributes into a Dict
        * Turns feature_data_type into a DataType object (dict)
    :param feat: The feature from the database
    :return: The schemas.Feature representation
    """
    f = feat.__dict__
    f['tags'] = f['tags'].split(',') if f.get('tags') else None
    f['attributes'] = json.loads(f['attributes']) if f.get('attributes') else None
    f['feature_data_type'] = sql_to_datatype(f['feature_data_type'])
    return schemas.FeatureDetail(**f)


def delete_feature_set(db: Session, feature_set_id: int, version: int = None, purge: bool = False,
                       training_sets: Set[int] = None):
    """
    Deletes a Feature Set. Drops the table. Removes keys. Potentially removes training sets if there are dependencies

    :param db: Database Session
    :param feature_set: feature set to delete
    :param training_sets: Set[int] training sets
    :param cascade: whether to delete dependent training sets. If this is True training_sets must be set.
    """
    if training_sets:
        logger.info(f'linked training sets: {training_sets}')

        logger.info("Removing training set stats")
        crud.delete_training_set_stats(db, set(training_sets))

        logger.info("Removing training set instances (versions)")
        crud.delete_training_set_instances(db, set(training_sets))
        # Delete training set features if any
        logger.info("Removing training set features")
        crud.delete_training_set_features(db, training_sets)

        # Delete training sets
        logger.info("Removing training sets")
        crud.delete_training_sets(db, training_sets)

    if Airflow.is_active:
        # Remove pipeline dependencies
        logger.info("Removing any Pipeline dependencies")
        crud.remove_feature_set_pipelines(db, feature_set_id, version, delete=purge)

    # Delete features
    logger.info("Removing features")
    crud.delete_features_from_feature_set(db, feature_set_id, version)
    # Delete Feature Set Keys
    logger.info("Removing feature set keys")
    crud.delete_feature_set_keys(db, feature_set_id, version)
    # Delete Feature Set Version
    logger.info("Removing feature set version")
    crud.delete_feature_set_version(db, feature_set_id, version)


def drop_feature_set_table(db: Session, schema_name: str, table_name: str):
    logger.info("Dropping table")
    DatabaseFunctions.drop_table_if_exists(schema_name, table_name, db.get_bind())
    logger.info("Dropping history table")
    DatabaseFunctions.drop_table_if_exists(schema_name, f'{table_name}_history', db.get_bind())<|MERGE_RESOLUTION|>--- conflicted
+++ resolved
@@ -11,14 +11,7 @@
 
 from .. import crud, schemas
 from ..utils.airflow_utils import Airflow
-<<<<<<< HEAD
-from .utils import __get_table_name, __validate_primary_keys, sql_to_datatype
-
-=======
-from typing import List, Set, Union
-import json
-from .utils import sql_to_datatype, __validate_primary_keys
->>>>>>> 971e57b7
+from .utils import __validate_primary_keys, sql_to_datatype
 
 def _deploy_feature_set(schema: str, table: str, version: Union[str, int], migrate: bool, db: Session):
     """
